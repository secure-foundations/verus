--- conflicted
+++ resolved
@@ -1,35 +1,20 @@
 use crate::ast::{
-<<<<<<< HEAD
-    BinaryOp, Fun, Ident, Idents, IntRange, Mode, Params, Path, PathX, SpannedTyped, Typ, TypX,
-    Typs, UnaryOp, UnaryOpr,
-=======
-    BinaryOp, Fun, Ident, Idents, IntRange, MaskSpec, Mode, Params, Path, SpannedTyped, Typ, TypX,
-    Typs, UnaryOp, UnaryOpr, VarAt,
->>>>>>> 00c9610f
+    BinaryOp, Fun, Ident, Idents, IntRange, MaskSpec, Mode, Params, Path, PathX, SpannedTyped, Typ,
+    TypX, Typs, UnaryOp, UnaryOpr, VarAt,
 };
 use crate::ast_util::{get_field, get_variant};
 use crate::context::Ctx;
 use crate::def::{fn_inv_name, fn_namespace_name};
 use crate::def::{
-<<<<<<< HEAD
     fun_to_string, path_to_string, prefix_box, prefix_ensures, prefix_fuel_id, prefix_lambda_type,
-    prefix_requires, prefix_unbox, suffix_global_id, suffix_local_expr_id, suffix_local_stmt_id,
-    suffix_local_unique_id, suffix_typ_param_id, variant_field_ident, variant_ident, SnapPos,
-    SpanKind, Spanned, FUEL_BOOL, FUEL_BOOL_DEFAULT, FUEL_DEFAULTS, FUEL_ID, FUEL_PARAM, FUEL_TYPE,
-    POLY, SNAPSHOT_CALL, SUCC, SUFFIX_SNAP_JOIN, SUFFIX_SNAP_MUT, SUFFIX_SNAP_WHILE_BEGIN,
-    SUFFIX_SNAP_WHILE_END,
-};
-use crate::poly::{typ_as_mono, MonoTyp, MonoTypX};
-=======
-    fun_to_string, path_to_string, prefix_box, prefix_ensures, prefix_fuel_id, prefix_pre_var,
-    prefix_requires, snapshot_ident, suffix_global_id, suffix_local_expr_id, suffix_local_stmt_id,
-    suffix_local_unique_id, suffix_typ_param_id, variant_field_ident, variant_ident, SnapPos,
-    SpanKind, Spanned, FUEL_BOOL, FUEL_BOOL_DEFAULT, FUEL_DEFAULTS, FUEL_ID, FUEL_PARAM, FUEL_TYPE,
-    POLY, SNAPSHOT_CALL, SNAPSHOT_PRE, SUCC, SUFFIX_SNAP_JOIN, SUFFIX_SNAP_MUT,
-    SUFFIX_SNAP_WHILE_BEGIN, SUFFIX_SNAP_WHILE_END,
+    prefix_pre_var, prefix_requires, prefix_unbox, snapshot_ident, suffix_global_id,
+    suffix_local_expr_id, suffix_local_stmt_id, suffix_local_unique_id, suffix_typ_param_id,
+    variant_field_ident, variant_ident, SnapPos, SpanKind, Spanned, FUEL_BOOL, FUEL_BOOL_DEFAULT,
+    FUEL_DEFAULTS, FUEL_ID, FUEL_PARAM, FUEL_TYPE, POLY, SNAPSHOT_CALL, SNAPSHOT_PRE, SUCC,
+    SUFFIX_SNAP_JOIN, SUFFIX_SNAP_MUT, SUFFIX_SNAP_WHILE_BEGIN, SUFFIX_SNAP_WHILE_END,
 };
 use crate::inv_masks::MaskSet;
->>>>>>> 00c9610f
+use crate::poly::{typ_as_mono, MonoTyp, MonoTypX};
 use crate::sst::{BndX, Dest, Exp, ExpX, LocalDecl, Stm, StmX, UniqueIdent};
 use crate::sst_vars::AssignMap;
 use crate::util::vec_map;
@@ -279,6 +264,36 @@
     f_name.map(|f_name| ident_apply(&f_name, &vec![expr]))
 }
 
+fn call_inv(ctx: &Ctx, outer: Expr, inner: Expr, typ: &Typ) -> Expr {
+    let inv_fn_ident = suffix_global_id(&fun_to_air_ident(&fn_inv_name()));
+    let typ_expr = typ_to_id(typ);
+    let boxed_inner = try_box(ctx, inner.clone(), typ).unwrap_or(inner);
+    let args = vec![typ_expr, outer, boxed_inner];
+    return ident_apply(&inv_fn_ident, &args);
+}
+
+fn call_namespace(arg: Expr, typ: &Typ) -> Expr {
+    let inv_fn_ident = suffix_global_id(&fun_to_air_ident(&fn_namespace_name()));
+    let typ_expr = typ_to_id(typ);
+    let args = vec![typ_expr, arg];
+    return ident_apply(&inv_fn_ident, &args);
+}
+
+pub fn mask_set_from_spec(spec: &MaskSpec, mode: Mode) -> MaskSet {
+    match spec {
+        MaskSpec::NoSpec => {
+            // By default, we assume an #[exec] fn can open any invariant, and that
+            // a #[proof] fn can open no invariants.
+            if mode == Mode::Exec { MaskSet::full() } else { MaskSet::empty() }
+        }
+        MaskSpec::InvariantOpens(exprs) if exprs.len() == 0 => MaskSet::empty(),
+        MaskSpec::InvariantOpensExcept(exprs) if exprs.len() == 0 => MaskSet::full(),
+        MaskSpec::InvariantOpens(_exprs) | MaskSpec::InvariantOpensExcept(_exprs) => {
+            panic!("custom mask specs are not yet implemented");
+        }
+    }
+}
+
 pub(crate) fn ctor_to_apply<'a>(
     ctx: &'a Ctx,
     path: &Path,
@@ -353,21 +368,12 @@
         },
         ExpX::UnaryOpr(op, exp) => match op {
             UnaryOpr::Box(typ) => {
-<<<<<<< HEAD
-                let expr = exp_to_expr(ctx, exp);
+                let expr = exp_to_expr(ctx, exp, expr_ctxt);
                 try_box(ctx, expr, typ).expect("Box")
-            }
-            UnaryOpr::Unbox(typ) => {
-                let expr = exp_to_expr(ctx, exp);
-                try_unbox(ctx, expr, typ).expect("Unbox")
-=======
-                let expr = exp_to_expr(ctx, exp, expr_ctxt);
-                try_box(expr, typ).expect("Box")
             }
             UnaryOpr::Unbox(typ) => {
                 let expr = exp_to_expr(ctx, exp, expr_ctxt);
-                try_unbox(expr, typ).expect("Unbox")
->>>>>>> 00c9610f
+                try_unbox(ctx, expr, typ).expect("Unbox")
             }
             UnaryOpr::HasType(typ) => {
                 let expr = exp_to_expr(ctx, exp, expr_ctxt);
@@ -382,12 +388,7 @@
                 panic!("internal error: TupleField should have been removed before here")
             }
             UnaryOpr::Field { datatype, variant, field } => {
-<<<<<<< HEAD
-                let expr = exp_to_expr(ctx, exp);
-=======
-                // TODO: this should include datatype, variant in the function name
                 let expr = exp_to_expr(ctx, exp, expr_ctxt);
->>>>>>> 00c9610f
                 Arc::new(ExprX::Apply(
                     variant_field_ident(datatype, variant, field),
                     Arc::new(vec![expr]),
@@ -881,6 +882,46 @@
             }
             stmts
         }
+        StmX::OpenInvariant(inv_exp, uid, typ, body_stm) => {
+            let mut stmts = vec![];
+
+            // Build the inv_expr. Note: In the SST, this should have been assigned
+            // to a tmp variable
+            // to ensure that its value is constant across the entire invariant block.
+            // We will be referencing it later.
+            let inv_expr = exp_to_expr(ctx, inv_exp, ExprCtxt::Body);
+
+            // Assert that the namespace of the inv we are opening is in the mask set
+            let namespace_expr = call_namespace(inv_expr.clone(), typ);
+            state.mask.assert_contains(&inv_exp.span, &namespace_expr, &mut stmts);
+
+            // add an 'assume' that inv holds
+            let inner_var = SpannedTyped::new(&stm.span, typ, ExpX::Var(uid.clone()));
+            let inner_expr = exp_to_expr(ctx, &inner_var, ExprCtxt::Body);
+            let ty_inv_opt = typ_invariant(ctx, typ, &inner_expr);
+            if let Some(ty_inv) = ty_inv_opt {
+                stmts.push(Arc::new(StmtX::Assume(ty_inv)));
+            }
+            let main_inv = call_inv(ctx, inv_expr, inner_expr, typ);
+            stmts.push(Arc::new(StmtX::Assume(main_inv.clone())));
+
+            // process the body
+            // first remove the namespace from the mask set so that we cannot re-open
+            // the same invariant inside
+            let mut inner_mask = state.mask.remove_element(inv_exp.span.clone(), namespace_expr);
+            swap(&mut state.mask, &mut inner_mask);
+            stmts.append(&mut stm_to_stmts(ctx, state, body_stm));
+            swap(&mut state.mask, &mut inner_mask);
+
+            // assert the invariant still holds
+            // Note that we re-use main_inv here; but main_inv references the variable
+            // given by `uid` which may have been assigned to since the start of the block.
+            // so this may evaluate differently in the SMT.
+            let error = error("Cannot show invariant holds at end of block", &body_stm.span);
+            stmts.push(Arc::new(StmtX::Assert(error, main_inv)));
+
+            stmts
+        }
         StmX::Fuel(x, fuel) => {
             let mut stmts: Vec<Stmt> = Vec::new();
             if *fuel >= 1 {
@@ -919,62 +960,7 @@
             }
             stmts
         }
-        StmX::OpenInvariant(inv_exp, uid, typ, body_stm) => {
-            let mut stmts = vec![];
-
-            // Build the inv_expr. Note: In the SST, this should have been assigned
-            // to a tmp variable
-            // to ensure that its value is constant across the entire invariant block.
-            // We will be referencing it later.
-            let inv_expr = exp_to_expr(ctx, inv_exp, ExprCtxt::Body);
-
-            // Assert that the namespace of the inv we are opening is in the mask set
-            let namespace_expr = call_namespace(inv_expr.clone(), typ);
-            state.mask.assert_contains(&inv_exp.span, &namespace_expr, &mut stmts);
-
-            // add an 'assume' that inv holds
-            let inner_var = SpannedTyped::new(&stm.span, typ, ExpX::Var(uid.clone()));
-            let inner_expr = exp_to_expr(ctx, &inner_var, ExprCtxt::Body);
-            let ty_inv_opt = typ_invariant(ctx, typ, &inner_expr);
-            if let Some(ty_inv) = ty_inv_opt {
-                stmts.push(Arc::new(StmtX::Assume(ty_inv)));
-            }
-            let main_inv = call_inv(inv_expr, inner_expr, typ);
-            stmts.push(Arc::new(StmtX::Assume(main_inv.clone())));
-
-            // process the body
-            // first remove the namespace from the mask set so that we cannot re-open
-            // the same invariant inside
-            let mut inner_mask = state.mask.remove_element(inv_exp.span.clone(), namespace_expr);
-            swap(&mut state.mask, &mut inner_mask);
-            stmts.append(&mut stm_to_stmts(ctx, state, body_stm));
-            swap(&mut state.mask, &mut inner_mask);
-
-            // assert the invariant still holds
-            // Note that we re-use main_inv here; but main_inv references the variable
-            // given by `uid` which may have been assigned to since the start of the block.
-            // so this may evaluate differently in the SMT.
-            let error = error("Cannot show invariant holds at end of block", &body_stm.span);
-            stmts.push(Arc::new(StmtX::Assert(error, main_inv)));
-
-            stmts
-        }
-    }
-}
-
-fn call_inv(outer: Expr, inner: Expr, typ: &Typ) -> Expr {
-    let inv_fn_ident = suffix_global_id(&fun_to_air_ident(&fn_inv_name()));
-    let typ_expr = typ_to_id(typ);
-    let boxed_inner = try_box(inner.clone(), typ).unwrap_or(inner);
-    let args = vec![typ_expr, outer, boxed_inner];
-    return ident_apply(&inv_fn_ident, &args);
-}
-
-fn call_namespace(arg: Expr, typ: &Typ) -> Expr {
-    let inv_fn_ident = suffix_global_id(&fun_to_air_ident(&fn_namespace_name()));
-    let typ_expr = typ_to_id(typ);
-    let args = vec![typ_expr, arg];
-    return ident_apply(&inv_fn_ident, &args);
+    }
 }
 
 fn set_fuel(local: &mut Vec<Decl>, hidden: &Vec<Fun>) {
@@ -1006,21 +992,6 @@
         mk_bind_expr(&bind, &or)
     };
     local.push(Arc::new(DeclX::Axiom(fuel_expr)));
-}
-
-pub fn mask_set_from_spec(spec: &MaskSpec, mode: Mode) -> MaskSet {
-    match spec {
-        MaskSpec::NoSpec => {
-            // By default, we assume an #[exec] fn can open any invariant, and that
-            // a #[proof] fn can open no invariants.
-            if mode == Mode::Exec { MaskSet::full() } else { MaskSet::empty() }
-        }
-        MaskSpec::InvariantOpens(exprs) if exprs.len() == 0 => MaskSet::empty(),
-        MaskSpec::InvariantOpensExcept(exprs) if exprs.len() == 0 => MaskSet::full(),
-        MaskSpec::InvariantOpens(_exprs) | MaskSpec::InvariantOpensExcept(_exprs) => {
-            panic!("custom mask specs are not yet implemented");
-        }
-    }
 }
 
 pub fn body_stm_to_air(
