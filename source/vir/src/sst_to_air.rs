use crate::ast::{
<<<<<<< HEAD
    BinaryOp, Fun, Ident, Idents, IntRange, MaskSpec, Mode, Params, Path, SpannedTyped, Typ, TypX,
    Typs, UnaryOp, UnaryOpr,
=======
    BinaryOp, Fun, Ident, Idents, IntRange, Mode, Params, Path, SpannedTyped, Typ, TypX, Typs,
    UnaryOp, UnaryOpr, VarAt,
>>>>>>> 2021cc8f
};
use std::mem::swap;
use crate::ast_util::{get_field, get_variant};
use crate::context::Ctx;
use crate::def::{fn_inv_name, fn_namespace_name};
use crate::def::{
    fun_to_string, path_to_string, prefix_box, prefix_ensures, prefix_fuel_id, prefix_pre_var,
    prefix_requires, snapshot_ident, suffix_global_id, suffix_local_expr_id, suffix_local_stmt_id,
    suffix_local_unique_id, suffix_typ_param_id, variant_field_ident, variant_ident, SnapPos,
    SpanKind, Spanned, FUEL_BOOL, FUEL_BOOL_DEFAULT, FUEL_DEFAULTS, FUEL_ID, FUEL_PARAM, FUEL_TYPE,
    POLY, SNAPSHOT_CALL, SNAPSHOT_PRE, SUCC, SUFFIX_SNAP_JOIN, SUFFIX_SNAP_MUT,
    SUFFIX_SNAP_WHILE_BEGIN, SUFFIX_SNAP_WHILE_END,
};
use crate::inv_masks::MaskSet;
use crate::sst::{BndX, Dest, Exp, ExpX, LocalDecl, Stm, StmX, UniqueIdent};
use crate::sst_vars::AssignMap;
use crate::util::vec_map;
use air::ast::{
    BindX, BinderX, Binders, Command, CommandX, Commands, Constant, Decl, DeclX, Expr, ExprX,
    MultiOp, Quant, QueryX, Span, Stmt, StmtX, Trigger, Triggers,
};
use air::ast_util::{
    bool_typ, ident_apply, ident_binder, ident_typ, ident_var, int_typ, mk_and, mk_bind_expr,
    mk_eq, mk_exists, mk_implies, mk_ite, mk_not, mk_or, str_apply, str_ident, str_typ, str_var,
    string_var,
};
use air::errors::{error, error_with_label};
use std::collections::{HashMap, HashSet};
use std::sync::Arc;

#[inline(always)]
pub(crate) fn fun_to_air_ident(fun: &Fun) -> Ident {
    Arc::new(fun_to_string(fun))
}

#[inline(always)]
pub(crate) fn path_to_air_ident(path: &Path) -> Ident {
    Arc::new(path_to_string(path))
}

pub(crate) fn apply_range_fun(name: &str, range: &IntRange, exprs: Vec<Expr>) -> Expr {
    let mut args = exprs;
    match range {
        IntRange::Int | IntRange::Nat => {}
        IntRange::U(range) | IntRange::I(range) => {
            let bits = Constant::Nat(Arc::new(range.to_string()));
            args.insert(0, Arc::new(ExprX::Const(bits)));
        }
        IntRange::USize | IntRange::ISize => {
            args.insert(0, str_var(crate::def::ARCH_SIZE));
        }
    }
    str_apply(name, &args)
}

pub(crate) fn typ_to_air(_ctx: &Ctx, typ: &Typ) -> air::ast::Typ {
    match &**typ {
        TypX::Int(_) => int_typ(),
        TypX::Bool => bool_typ(),
        TypX::Tuple(_) => panic!("internal error: Tuple should have been removed by ast_simplify"),
        TypX::Lambda(..) => Arc::new(air::ast::TypX::Lambda),
        TypX::Datatype(path, _) => ident_typ(&path_to_air_ident(path)),
        TypX::Boxed(_) => str_typ(POLY),
        TypX::TypParam(_) => str_typ(POLY),
        TypX::TypeId => str_typ(crate::def::TYPE),
        TypX::Air(t) => t.clone(),
    }
}

// SMT-level type identifiers.
// We currently rely on these type identifiers for:
// 1) Axioms about unboxing integer refinement types (nat, u8, etc.)
// 2) The box(unbox(x)) == x axiom
pub fn typ_to_id(typ: &Typ) -> Expr {
    match &**typ {
        TypX::Int(range) => match range {
            IntRange::Int => str_var(crate::def::TYPE_ID_INT),
            IntRange::Nat => str_var(crate::def::TYPE_ID_NAT),
            IntRange::U(_) | IntRange::USize => {
                apply_range_fun(crate::def::TYPE_ID_UINT, range, vec![])
            }
            IntRange::I(_) | IntRange::ISize => {
                apply_range_fun(crate::def::TYPE_ID_SINT, range, vec![])
            }
        },
        TypX::Bool => str_var(crate::def::TYPE_ID_BOOL),
        TypX::Tuple(_) => panic!("internal error: Tuple should have been removed by ast_simplify"),
        TypX::Lambda(..) => str_var(crate::def::TYPE_ID_FUN),
        TypX::Datatype(path, typs) => datatype_id(path, typs),
        TypX::Boxed(_) => panic!("internal error: type arguments should be unboxed"),
        TypX::TypParam(x) => ident_var(&suffix_typ_param_id(x)),
        TypX::TypeId => panic!("internal error: typ_to_id of TypeId"),
        TypX::Air(_) => panic!("internal error: typ_to_id of Air"),
    }
}

pub(crate) fn datatype_id(path: &Path, typs: &Typs) -> Expr {
    let f_name = crate::def::prefix_type_id(path);
    air::ast_util::ident_apply_or_var(&f_name, &Arc::new(vec_map(&**typs, typ_to_id)))
}

pub(crate) fn datatype_has_type(path: &Path, typs: &Typs, expr: &Expr) -> Expr {
    str_apply(crate::def::HAS_TYPE, &vec![expr.clone(), datatype_id(path, typs)])
}

pub(crate) fn typ_has_invariant(ctx: &Ctx, typ: &Typ) -> bool {
    match &**typ {
        TypX::Int(IntRange::Int) => false,
        TypX::Int(_) => true,
        TypX::Datatype(path, _) => ctx.datatypes_with_invariant.contains(path),
        TypX::TypParam(_) => true,
        _ => false,
    }
}

// If expr has type typ, what can we assume to be true about expr?
// For refinement types, transparent datatypes potentially containing refinement types,
// and type variables potentially instantiated with refinement types, return Some invariant.
// For non-refinement types and abstract types, return None,
// since the SMT sorts for these types can express the types precisely with no need for refinement.
pub(crate) fn typ_invariant(ctx: &Ctx, typ: &Typ, expr: &Expr) -> Option<Expr> {
    // Should be kept in sync with vir::context::datatypes_invs and typ_has_invariant
    match &**typ {
        TypX::Int(IntRange::Int) => None,
        TypX::Int(IntRange::Nat) => {
            let zero = Arc::new(ExprX::Const(Constant::Nat(Arc::new("0".to_string()))));
            Some(Arc::new(ExprX::Binary(air::ast::BinaryOp::Le, zero, expr.clone())))
        }
        TypX::Int(range) => {
            let f_name = match range {
                IntRange::Int => panic!("internal error: Int"),
                IntRange::Nat => panic!("internal error: Int"),
                IntRange::U(_) | IntRange::USize => crate::def::U_INV,
                IntRange::I(_) | IntRange::ISize => crate::def::I_INV,
            };
            Some(apply_range_fun(&f_name, &range, vec![expr.clone()]))
        }
        TypX::Datatype(path, typs) if ctx.datatypes_with_invariant.contains(path) => {
            let box_expr = ident_apply(&prefix_box(&path), &vec![expr.clone()]);
            Some(datatype_has_type(path, typs, &box_expr))
        }
        TypX::TypParam(x) => Some(str_apply(
            crate::def::HAS_TYPE,
            &vec![expr.clone(), ident_var(&suffix_typ_param_id(&x))],
        )),
        _ => None,
    }
}

fn try_box(expr: Expr, typ: &Typ) -> Option<Expr> {
    let f_name = match &**typ {
        TypX::Bool => Some(str_ident(crate::def::BOX_BOOL)),
        TypX::Int(_) => Some(str_ident(crate::def::BOX_INT)),
        TypX::Datatype(path, _) => Some(prefix_box(&path)),
        TypX::Tuple(_) => None,
        TypX::Lambda(..) => Some(str_ident(crate::def::BOX_FUN)),
        TypX::Boxed(_) => None,
        TypX::TypParam(_) => None,
        TypX::TypeId => None,
        TypX::Air(_) => None,
    };
    f_name.map(|f_name| ident_apply(&f_name, &vec![expr]))
}

fn try_unbox(expr: Expr, typ: &Typ) -> Option<Expr> {
    let f_name = match &**typ {
        TypX::Bool => Some(str_ident(crate::def::UNBOX_BOOL)),
        TypX::Int(_) => Some(str_ident(crate::def::UNBOX_INT)),
        TypX::Datatype(path, _) => Some(crate::def::prefix_unbox(&path)),
        TypX::Tuple(_) => None,
        TypX::Lambda(..) => Some(str_ident(crate::def::UNBOX_FUN)),
        TypX::Boxed(_) => None,
        TypX::TypParam(_) => None,
        TypX::TypeId => None,
        TypX::Air(_) => None,
    };
    f_name.map(|f_name| ident_apply(&f_name, &vec![expr]))
}

pub(crate) fn ctor_to_apply<'a>(
    ctx: &'a Ctx,
    path: &Path,
    variant: &Ident,
    binders: &'a Binders<Exp>,
) -> (Ident, impl Iterator<Item = &'a Arc<BinderX<Exp>>>) {
    let fields = &get_variant(&ctx.global.datatypes[path], variant).a;
    (variant_ident(path, &variant), fields.iter().map(move |f| get_field(binders, &f.name)))
}

pub(crate) fn constant_to_expr(_ctx: &Ctx, constant: &crate::ast::Constant) -> Expr {
    match constant {
        crate::ast::Constant::Bool(b) => Arc::new(ExprX::Const(Constant::Bool(*b))),
        crate::ast::Constant::Nat(s) => Arc::new(ExprX::Const(Constant::Nat(s.clone()))),
    }
}

#[derive(Debug, PartialEq, Eq, Clone, Copy)]
pub(crate) enum ExprCtxt {
    Spec,
    Body,
    BodyPre,
}

pub(crate) fn exp_to_expr(ctx: &Ctx, exp: &Exp, expr_ctxt: ExprCtxt) -> Expr {
    match &exp.x {
        ExpX::Const(c) => {
            let expr = constant_to_expr(ctx, c);
            expr
        }
        ExpX::Var(x) => string_var(&suffix_local_unique_id(x)),
        ExpX::VarAt(x, VarAt::Pre) => match expr_ctxt {
            ExprCtxt::Spec => string_var(&prefix_pre_var(&suffix_local_stmt_id(x))),
            ExprCtxt::Body => {
                Arc::new(ExprX::Old(snapshot_ident(SNAPSHOT_PRE), suffix_local_stmt_id(x)))
            }
            ExprCtxt::BodyPre => string_var(&suffix_local_stmt_id(x)),
        },
        ExpX::Old(span, x) => Arc::new(ExprX::Old(span.clone(), suffix_local_stmt_id(x))),
        ExpX::Call(x, typs, args) => {
            let name = suffix_global_id(&fun_to_air_ident(&x));
            let mut exprs: Vec<Expr> = vec_map(typs, typ_to_id);
            for arg in args.iter() {
                exprs.push(exp_to_expr(ctx, arg, expr_ctxt));
            }
            ident_apply(&name, &exprs)
        }
        ExpX::CallLambda(typ, e0, args) => {
            let e0 = exp_to_expr(ctx, e0, expr_ctxt);
            let args = vec_map(args, |e| exp_to_expr(ctx, e, expr_ctxt));
            Arc::new(ExprX::ApplyLambda(typ_to_air(ctx, typ), e0, Arc::new(args)))
        }
        ExpX::Ctor(path, variant, binders) => {
            let (variant, args) = ctor_to_apply(ctx, path, variant, binders);
            let args = args.map(|b| exp_to_expr(ctx, &b.a, expr_ctxt)).collect::<Vec<_>>();
            Arc::new(ExprX::Apply(variant, Arc::new(args)))
        }
        ExpX::Unary(op, exp) => match op {
            UnaryOp::Not => mk_not(&exp_to_expr(ctx, exp, expr_ctxt)),
            UnaryOp::Trigger(_) => exp_to_expr(ctx, exp, expr_ctxt),
            UnaryOp::Clip(IntRange::Int) => exp_to_expr(ctx, exp, expr_ctxt),
            UnaryOp::Clip(range) => {
                let expr = exp_to_expr(ctx, exp, expr_ctxt);
                let f_name = match range {
                    IntRange::Int => panic!("internal error: Int"),
                    IntRange::Nat => crate::def::NAT_CLIP,
                    IntRange::U(_) | IntRange::USize => crate::def::U_CLIP,
                    IntRange::I(_) | IntRange::ISize => crate::def::I_CLIP,
                };
                apply_range_fun(&f_name, &range, vec![expr])
            }
        },
        ExpX::UnaryOpr(op, exp) => match op {
            UnaryOpr::Box(typ) => {
                let expr = exp_to_expr(ctx, exp, expr_ctxt);
                try_box(expr, typ).expect("Box")
            }
            UnaryOpr::Unbox(typ) => {
                let expr = exp_to_expr(ctx, exp, expr_ctxt);
                try_unbox(expr, typ).expect("Unbox")
            }
            UnaryOpr::HasType(typ) => {
                let expr = exp_to_expr(ctx, exp, expr_ctxt);
                typ_invariant(ctx, typ, &expr).expect("HasType")
            }
            UnaryOpr::IsVariant { datatype, variant } => {
                let expr = exp_to_expr(ctx, exp, expr_ctxt);
                let name = Arc::new(format!("is-{}", variant_ident(datatype, variant)));
                Arc::new(ExprX::Apply(name, Arc::new(vec![expr])))
            }
            UnaryOpr::TupleField { .. } => {
                panic!("internal error: TupleField should have been removed before here")
            }
            UnaryOpr::Field { datatype, variant, field } => {
                // TODO: this should include datatype, variant in the function name
                let expr = exp_to_expr(ctx, exp, expr_ctxt);
                Arc::new(ExprX::Apply(
                    variant_field_ident(datatype, variant, field),
                    Arc::new(vec![expr]),
                ))
            }
        },
        ExpX::Binary(op, lhs, rhs) => {
            let lh = exp_to_expr(ctx, lhs, expr_ctxt);
            let rh = exp_to_expr(ctx, rhs, expr_ctxt);
            let expx = match op {
                BinaryOp::And => {
                    return mk_and(&vec![lh, rh]);
                }
                BinaryOp::Or => {
                    return mk_or(&vec![lh, rh]);
                }
                BinaryOp::Implies => {
                    return mk_implies(&lh, &rh);
                }
                BinaryOp::Add => ExprX::Multi(MultiOp::Add, Arc::new(vec![lh, rh])),
                BinaryOp::Sub => ExprX::Multi(MultiOp::Sub, Arc::new(vec![lh, rh])),
                BinaryOp::Mul => ExprX::Multi(MultiOp::Mul, Arc::new(vec![lh, rh])),
                BinaryOp::Ne => {
                    let eq = ExprX::Binary(air::ast::BinaryOp::Eq, lh, rh);
                    ExprX::Unary(air::ast::UnaryOp::Not, Arc::new(eq))
                }
                _ => {
                    let aop = match op {
                        BinaryOp::And => panic!("internal error"),
                        BinaryOp::Or => panic!("internal error"),
                        BinaryOp::Implies => panic!("internal error"),
                        BinaryOp::Eq(_) => air::ast::BinaryOp::Eq,
                        BinaryOp::Ne => panic!("internal error"),
                        BinaryOp::Le => air::ast::BinaryOp::Le,
                        BinaryOp::Ge => air::ast::BinaryOp::Ge,
                        BinaryOp::Lt => air::ast::BinaryOp::Lt,
                        BinaryOp::Gt => air::ast::BinaryOp::Gt,
                        BinaryOp::Add => panic!("internal error"),
                        BinaryOp::Sub => panic!("internal error"),
                        BinaryOp::Mul => panic!("internal error"),
                        BinaryOp::EuclideanDiv => air::ast::BinaryOp::EuclideanDiv,
                        BinaryOp::EuclideanMod => air::ast::BinaryOp::EuclideanMod,
                    };
                    ExprX::Binary(aop, lh, rh)
                }
            };
            Arc::new(expx)
        }
        ExpX::If(e1, e2, e3) => mk_ite(
            &exp_to_expr(ctx, e1, expr_ctxt),
            &exp_to_expr(ctx, e2, expr_ctxt),
            &exp_to_expr(ctx, e3, expr_ctxt),
        ),
        ExpX::Bind(bnd, exp) => match &bnd.x {
            BndX::Let(binders) => {
                let expr = exp_to_expr(ctx, exp, expr_ctxt);
                let binders = vec_map(&*binders, |b| {
                    Arc::new(BinderX {
                        name: suffix_local_expr_id(&b.name),
                        a: exp_to_expr(ctx, &b.a, expr_ctxt),
                    })
                });
                air::ast_util::mk_let(&binders, &expr)
            }
            BndX::Quant(quant, binders, trigs) => {
                let expr = exp_to_expr(ctx, exp, expr_ctxt);
                let mut invs: Vec<Expr> = Vec::new();
                for binder in binders.iter() {
                    let typ_inv = typ_invariant(
                        ctx,
                        &binder.a,
                        &ident_var(&suffix_local_expr_id(&binder.name)),
                    );
                    if let Some(inv) = typ_inv {
                        invs.push(inv);
                    }
                }
                let inv = mk_and(&invs);
                let expr = match quant {
                    Quant::Forall => mk_implies(&inv, &expr),
                    Quant::Exists => mk_and(&vec![inv, expr]),
                };
                let binders = vec_map(&*binders, |b| {
                    let name = match &*b.a {
                        // allow quantifiers over type parameters, generated for export_as_global_forall
                        TypX::TypeId => suffix_typ_param_id(&b.name),
                        _ => suffix_local_expr_id(&b.name),
                    };
                    Arc::new(BinderX { name, a: typ_to_air(ctx, &b.a) })
                });
                let triggers = vec_map(&*trigs, |trig| {
                    Arc::new(vec_map(trig, |x| exp_to_expr(ctx, x, expr_ctxt)))
                });
                air::ast_util::mk_quantifier(*quant, &binders, &triggers, &expr)
            }
            BndX::Lambda(binders) => {
                let expr = exp_to_expr(ctx, exp, expr_ctxt);
                let binders = vec_map(&*binders, |b| {
                    let name = suffix_local_expr_id(&b.name);
                    Arc::new(BinderX { name, a: typ_to_air(ctx, &b.a) })
                });
                air::ast_util::mk_lambda(&binders, &expr)
            }
            BndX::Choose(binder, trigs) => {
                let mut expr = exp_to_expr(ctx, exp, expr_ctxt);
                let name = suffix_local_expr_id(&binder.name);
                let typ = &binder.a;
                let typ_inv = typ_invariant(ctx, typ, &ident_var(&name));
                if let Some(inv) = &typ_inv {
                    expr = mk_and(&vec![inv.clone(), expr]);
                }
                let binder = Arc::new(BinderX { name, a: typ_to_air(ctx, typ) });
                let triggers = vec_map(&*trigs, |trig| {
                    Arc::new(vec_map(trig, |x| exp_to_expr(ctx, x, expr_ctxt)))
                });
                let bind = Arc::new(BindX::Choose(binder, Arc::new(triggers)));
                let mut choose_expr = Arc::new(ExprX::Bind(bind, expr));
                match (typ_inv, try_box(choose_expr.clone(), typ)) {
                    (Some(_), Some(boxed)) => {
                        // use as_type to coerce expression to some value of the requested type,
                        // even if the choose expression is unsatisfiable
                        let id = typ_to_id(typ);
                        let as_typed = str_apply(crate::def::AS_TYPE, &vec![boxed, id]);
                        choose_expr = try_unbox(as_typed, typ).expect("Choose: unbox");
                    }
                    _ => {}
                }
                choose_expr
            }
        },
    }
}

struct State {
    local_shared: Vec<Decl>, // shared between all queries for a single function
    commands: Vec<Command>,
    snapshot_count: u32, // Used to ensure unique Idents for each snapshot
    sids: Vec<Ident>, // a stack of snapshot ids, the top one should dominate the current position in the AST
    snap_map: Vec<(Span, SnapPos)>, // Maps each statement's span to the closest dominating snapshot's ID
    assign_map: AssignMap, // Maps Maps each statement's span to the assigned variables (that can potentially be queried)
    mask: MaskSet, // set of invariants that are allowed to be opened
}

impl State {
    /// get the current sid (top of the scope stack)
    fn get_current_sid(&self) -> Ident {
        let last = self.sids.last().unwrap();
        return last.clone();
    }

    /// copy the current sid into a new scope (when entering a block)
    fn push_scope(&mut self) {
        let sid = self.get_current_sid();
        self.sids.push(sid);
    }

    /// pop off the scope (when exiting a block)
    fn pop_scope(&mut self) {
        self.sids.pop();
    }

    fn get_new_sid(&mut self, suffix: &str) -> Ident {
        self.snapshot_count += 1;
        return Arc::new(format!("{}{}", self.snapshot_count, suffix));
    }

    /// replace the current sid (without changing scope depth)
    fn update_current_sid(&mut self, suffix: &str) -> Ident {
        let sid = self.get_new_sid(suffix);
        self.sids.pop();
        self.sids.push(sid.clone());
        return sid;
    }

    fn get_assigned_set(&self, stm: &Stm) -> HashSet<Arc<String>> {
        if let Some(s) = self.assign_map.get(&Arc::as_ptr(stm)) {
            return s.clone();
        }
        return HashSet::new();
    }

    fn map_span(&mut self, stm: &Stm, kind: SpanKind) {
        let spos = SnapPos { snapshot_id: self.get_current_sid(), kind: kind };
        let aset = self.get_assigned_set(stm);
        println!("{:?} {:?}", stm.span, aset);
        self.snap_map.push((stm.span.clone(), spos));
    }

    // fn map_full_span(&mut self, stm: &Stm) {
    //     let spos = SnapPos::Full(self.get_current_sid());
    //     let aset = self.get_assigned_set(stm);
    //     println!("{:?} {:?}", stm.span, aset);
    //     self.snap_map.push((stm.span.clone(), spos));
    // }

    // fn map_end_span(&mut self, stm: &Stm) {
    //     let spos = SnapPos::End(self.get_current_sid());
    //     let aset = self.get_assigned_set(stm);
    //     println!("{:?} {:?}", stm.span, aset);
    //     self.snap_map.push((stm.span.clone(), spos));
    // }
}

fn assume_var(span: &Span, x: &UniqueIdent, exp: &Exp) -> Stm {
    let x_var = SpannedTyped::new(&span, &exp.typ, ExpX::Var(x.clone()));
    let eqx = ExpX::Binary(BinaryOp::Eq(Mode::Spec), x_var, exp.clone());
    let eq = SpannedTyped::new(&span, &Arc::new(TypX::Bool), eqx);
    Spanned::new(span.clone(), StmX::Assume(eq))
}

fn one_stmt(stmts: Vec<Stmt>) -> Stmt {
    if stmts.len() == 1 { stmts[0].clone() } else { Arc::new(StmtX::Block(Arc::new(stmts))) }
}

fn stm_to_stmts(ctx: &Ctx, state: &mut State, stm: &Stm) -> Vec<Stmt> {
    let expr_ctxt = ExprCtxt::Body;
    match &stm.x {
        StmX::Call(x, typs, args, dest) => {
            let mut stmts: Vec<Stmt> = Vec::new();
            let func = &ctx.func_map[x];
            if func.x.require.len() > 0 {
                let f_req = prefix_requires(&fun_to_air_ident(&func.x.name));
                let mut req_args = vec_map(typs, typ_to_id);
                for arg in args.iter() {
                    req_args.push(exp_to_expr(ctx, arg, expr_ctxt));
                }
                let e_req = Arc::new(ExprX::Apply(f_req, Arc::new(req_args)));
                let description = match &func.x.attrs.custom_req_err {
                    None => "precondition not satisfied".to_string(),
                    Some(s) => s.clone(),
                };
                let error = error(description, &stm.span);
                stmts.push(Arc::new(StmtX::Assert(error, e_req)));
            }
<<<<<<< HEAD

            let callee_mask_set = mask_set_from_spec(&func.x.mask_spec, func.x.mode);
            callee_mask_set.assert_is_contained_in(&state.mask, &stm.span, &mut stmts);

            let mut ens_args: Vec<Expr> = vec_map(typs, typ_to_id);
            match dest {
                None => {
                    for arg in args.iter() {
                        ens_args.push(exp_to_expr(ctx, arg));
                    }
                    if ctx.debug {
                        state.map_span(&stm, SpanKind::Full);
                    }
                }
                Some(Dest { var, is_init }) => {
                    let x = suffix_local_unique_id(&var);
                    let mut overwrite = false;
                    for arg in args.iter() {
                        let arg_x = crate::sst_visitor::map_exp_visitor(arg, &mut |e| match &e.x {
=======
            let typ_args: Vec<Expr> = vec_map(typs, typ_to_id);
            if func.x.params.iter().any(|p| p.x.is_mut) && ctx.debug {
                unimplemented!("&mut args are unsupported in debugger mode");
            }
            let mut call_snapshot = false;
            let mut ens_args_wo_typ = Vec::new();
            let mut havocs = Vec::new();
            for (param, arg) in func.x.params.iter().zip(args.iter()) {
                if param.x.is_mut {
                    call_snapshot = true;
                    let arg_x = if let ExpX::Var(x) = &arg.x {
                        {
                            let havoc = StmtX::Havoc(suffix_local_unique_id(&x));
                            havocs.push(Arc::new(havoc));
                        }
                        SpannedTyped::new(
                            &arg.span,
                            &arg.typ,
                            ExpX::Old(snapshot_ident(SNAPSHOT_CALL), x.0.clone()),
                        )
                    } else {
                        panic!(
                            "unexpected location for &mut argument (must be an ExpX::Var), {:?}",
                            &arg.span
                        );
                    };
                    ens_args_wo_typ.push(exp_to_expr(ctx, &arg_x, expr_ctxt));
                    ens_args_wo_typ.push(exp_to_expr(ctx, &arg, expr_ctxt));
                } else {
                    let arg_x = if let Some(Dest { var, .. }) = dest {
                        crate::sst_visitor::map_exp_visitor(arg, &mut |e| match &e.x {
>>>>>>> 2021cc8f
                            ExpX::Var(x) if x == var => {
                                call_snapshot = true;
                                SpannedTyped::new(
                                    &e.span,
                                    &e.typ,
                                    ExpX::Old(snapshot_ident(SNAPSHOT_CALL), x.0.clone()),
                                )
                            }
                            _ => e.clone(),
                        })
                    } else {
                        arg.clone()
                    };
                    ens_args_wo_typ.push(exp_to_expr(ctx, &arg_x, expr_ctxt))
                };
            }
            if call_snapshot {
                stmts.push(Arc::new(StmtX::Snapshot(snapshot_ident(SNAPSHOT_CALL))));
                stmts.extend(havocs.into_iter());
            } else {
                assert_eq!(havocs.len(), 0);
                if ctx.debug {
                    state.map_span(&stm, SpanKind::Full);
                }
            }
            let mut ens_args: Vec<_> =
                typ_args.into_iter().chain(ens_args_wo_typ.into_iter()).collect();
            if let Some(Dest { var, is_init }) = dest {
                let x = suffix_local_unique_id(&var);
                ens_args.push(Arc::new(ExprX::Var(x.clone())));
                if !*is_init {
                    let havoc = StmtX::Havoc(x.clone());
                    stmts.push(Arc::new(havoc));
                }
                if ctx.debug {
                    // Add a snapshot after we modify the destination
                    let sid = state.update_current_sid(SUFFIX_SNAP_MUT);
                    // Update the snap_map so that it reflects the state _after_ the
                    // statement takes effect.
                    state.map_span(&stm, SpanKind::Full);
                    let snapshot = Arc::new(StmtX::Snapshot(sid.clone()));
                    stmts.push(snapshot);
                }
            }
            if ctx.funcs_with_ensure_predicate.contains(&func.x.name) {
                let f_ens = prefix_ensures(&fun_to_air_ident(&func.x.name));
                let e_ens = Arc::new(ExprX::Apply(f_ens, Arc::new(ens_args)));
                stmts.push(Arc::new(StmtX::Assume(e_ens)));
            }
            vec![Arc::new(StmtX::Block(Arc::new(stmts)))] // wrap in block for readability
        }
        StmX::Assert(error, expr) => {
            let air_expr = exp_to_expr(ctx, &expr, expr_ctxt);
            let error = match error {
                Some(error) => error.clone(),
                None => error_with_label(
                    "assertion failed".to_string(),
                    &stm.span,
                    "assertion failed".to_string(),
                ),
            };
            if ctx.debug {
                state.map_span(&stm, SpanKind::Full);
            }
            vec![Arc::new(StmtX::Assert(error, air_expr))]
        }
        StmX::Assume(expr) => {
            if ctx.debug {
                state.map_span(&stm, SpanKind::Full);
            }
            vec![Arc::new(StmtX::Assume(exp_to_expr(ctx, &expr, expr_ctxt)))]
        }
        StmX::Assign { lhs, rhs, is_init: true } => {
            stm_to_stmts(ctx, state, &assume_var(&stm.span, lhs, rhs))
        }
        StmX::Assign { lhs, rhs, is_init: false } => {
            let mut stmts: Vec<Stmt> = Vec::new();
            let name = suffix_local_unique_id(lhs);
            stmts.push(Arc::new(StmtX::Assign(name, exp_to_expr(ctx, rhs, expr_ctxt))));
            if ctx.debug {
                // Add a snapshot after we modify the destination
                let sid = state.update_current_sid(SUFFIX_SNAP_MUT);
                let snapshot = Arc::new(StmtX::Snapshot(sid.clone()));
                stmts.push(snapshot);
                // Update the snap_map so that it reflects the state _after_ the
                // statement takes effect.
                state.map_span(&stm, SpanKind::Full);
            }
            stmts
        }
        StmX::DeadEnd(s) => {
            vec![Arc::new(StmtX::DeadEnd(one_stmt(stm_to_stmts(ctx, state, s))))]
        }
        StmX::If(cond, lhs, rhs) => {
            let pos_cond = exp_to_expr(ctx, &cond, expr_ctxt);
            let neg_cond = Arc::new(ExprX::Unary(air::ast::UnaryOp::Not, pos_cond.clone()));
            let pos_assume = Arc::new(StmtX::Assume(pos_cond));
            let neg_assume = Arc::new(StmtX::Assume(neg_cond));
            let mut lhss = stm_to_stmts(ctx, state, lhs);
            let mut rhss = match rhs {
                None => vec![],
                Some(rhs) => stm_to_stmts(ctx, state, rhs),
            };
            lhss.insert(0, pos_assume);
            rhss.insert(0, neg_assume);
            let lblock = Arc::new(StmtX::Block(Arc::new(lhss)));
            let rblock = Arc::new(StmtX::Block(Arc::new(rhss)));
            let mut stmts = vec![Arc::new(StmtX::Switch(Arc::new(vec![lblock, rblock])))];
            if ctx.debug {
                // Add a snapshot for the state after we join the lhs and rhs back together
                let sid = state.update_current_sid(SUFFIX_SNAP_JOIN);
                let snapshot = Arc::new(StmtX::Snapshot(sid.clone()));
                stmts.push(snapshot);
                state.map_span(&stm, SpanKind::End);
            }
            stmts
        }
        StmX::While { cond_stms, cond_exp, body, invs, typ_inv_vars, modified_vars } => {
            let pos_cond = exp_to_expr(ctx, &cond_exp, expr_ctxt);
            let neg_cond = Arc::new(ExprX::Unary(air::ast::UnaryOp::Not, pos_cond.clone()));
            let pos_assume = Arc::new(StmtX::Assume(pos_cond));
            let neg_assume = Arc::new(StmtX::Assume(neg_cond));
            let invs: Vec<(Span, Expr)> =
                invs.iter().map(|e| (e.span.clone(), exp_to_expr(ctx, e, expr_ctxt))).collect();

            let entry_snap_id = if ctx.debug {
                // Add a snapshot to capture the start of the while loop
                // We add the snapshot via Block to avoid copying the entire AST of the loop body
                let entry_snap = state.update_current_sid(SUFFIX_SNAP_WHILE_BEGIN);
                Some(entry_snap)
            } else {
                None
            };

            let cond_stmts: Vec<Stmt> =
                cond_stms.iter().map(|s| stm_to_stmts(ctx, state, s)).flatten().collect();
            let mut air_body: Vec<Stmt> = Vec::new();
            air_body.append(&mut cond_stmts.clone());
            air_body.push(pos_assume);
            air_body.append(&mut stm_to_stmts(ctx, state, body));

            /*
            Generate a separate SMT query for the loop body.
            Rationale: large functions with while loops tend to be slow to verify.
            Therefore, it's good to try to factor large functions
            into smaller, easier-to-verify pieces.
            Since we have programmer-supplied invariants anyway,
            this is a good place for such refactoring.
            This isn't necessarily a benefit for small functions or small loops,
            but in practice, verification for large functions and large loops are slow
            enough that programmers often do this refactoring by hand anyway,
            so it's a benefit when verification gets hard, which is arguably what matters most.
            (The downside: the programmer might have to write more complete invariants,
            but this is part of the point: the invariants specify a precise interface
            between the outer function and the inner loop body, so we don't have to import
            the outer function's entire context into the verification of the loop body,
            which would slow verification of the loop body.)
            */
            let mut local = state.local_shared.clone();
            for (x, typ) in typ_inv_vars.iter() {
                let typ_inv = typ_invariant(ctx, typ, &ident_var(&suffix_local_unique_id(x)));
                if let Some(expr) = typ_inv {
                    local.push(Arc::new(DeclX::Axiom(expr)));
                }
            }
            for (_, inv) in invs.iter() {
                local.push(Arc::new(DeclX::Axiom(inv.clone())));
            }
            for (span, inv) in invs.iter() {
                let error = error("invariant not satisfied at end of loop body", span);
                let inv_stmt = StmtX::Assert(error, inv.clone());
                air_body.push(Arc::new(inv_stmt));
            }
            let assertion = one_stmt(air_body);

            let assertion = if !ctx.debug {
                assertion
            } else {
                // Update the snap_map to associate the start of the while loop with the new snapshot
                let entry_snap_id = entry_snap_id.unwrap(); // Always Some if ctx.debug
                let snapshot: Stmt = Arc::new(StmtX::Snapshot(entry_snap_id.clone()));
                state.map_span(&body, SpanKind::Start);
                let block_contents: Vec<Stmt> = vec![snapshot, assertion];
                Arc::new(StmtX::Block(Arc::new(block_contents)))
            };

            let query = Arc::new(QueryX { local: Arc::new(local), assertion });
            state.commands.push(Arc::new(CommandX::CheckValid(query)));

            // At original site of while loop, assert invariant, havoc, assume invariant + neg_cond
            let mut stmts: Vec<Stmt> = Vec::new();
            for (span, inv) in invs.iter() {
                let error = error("invariant not satisfied before loop", span);
                let inv_stmt = StmtX::Assert(error, inv.clone());
                stmts.push(Arc::new(inv_stmt));
            }
            for x in modified_vars.iter() {
                stmts.push(Arc::new(StmtX::Havoc(suffix_local_unique_id(&x))));
            }
            for (x, typ) in typ_inv_vars.iter() {
                if modified_vars.contains(x) {
                    let typ_inv = typ_invariant(ctx, typ, &ident_var(&suffix_local_unique_id(x)));
                    if let Some(expr) = typ_inv {
                        stmts.push(Arc::new(StmtX::Assume(expr)));
                    }
                }
            }
            for (_, inv) in invs.iter() {
                let inv_stmt = StmtX::Assume(inv.clone());
                stmts.push(Arc::new(inv_stmt));
            }
            stmts.append(&mut cond_stmts.clone());
            stmts.push(neg_assume);
            if ctx.debug {
                // Add a snapshot for the state after we emerge from the while loop
                let sid = state.update_current_sid(SUFFIX_SNAP_WHILE_END);
                // Update the snap_map so that it reflects the state _after_ the
                // statement takes effect.
                state.map_span(&stm, SpanKind::End);
                let snapshot = Arc::new(StmtX::Snapshot(sid));
                stmts.push(snapshot);
            }
            stmts
        }
        StmX::Fuel(x, fuel) => {
            let mut stmts: Vec<Stmt> = Vec::new();
            if *fuel >= 1 {
                // (assume (fuel_bool fuel%f))
                let id_fuel = prefix_fuel_id(&fun_to_air_ident(&x));
                let expr_fuel_bool = str_apply(&FUEL_BOOL, &vec![ident_var(&id_fuel)]);
                stmts.push(Arc::new(StmtX::Assume(expr_fuel_bool)));
            }
            if *fuel >= 2 {
                // (assume (exists ((fuel Fuel)) (= fuel_nat%f (succ ... succ fuel))))
                let mut added_fuel = str_var(FUEL_PARAM);
                for _ in 0..*fuel - 1 {
                    added_fuel = str_apply(SUCC, &vec![added_fuel]);
                }
                let eq = mk_eq(
                    &ident_var(&crate::def::prefix_fuel_nat(&fun_to_air_ident(&x))),
                    &added_fuel,
                );
                let binder = ident_binder(&str_ident(FUEL_PARAM), &str_typ(FUEL_TYPE));
                stmts.push(Arc::new(StmtX::Assume(mk_exists(&vec![binder], &vec![], &eq))));
            }
            if ctx.debug {
                state.map_span(&stm, SpanKind::Full);
            }
            stmts
        }
        StmX::Block(stms) => {
            if ctx.debug {
                state.push_scope();
                state.map_span(&stm, SpanKind::Start);
            }
            let stmts: Vec<Stmt> =
                stms.iter().map(|s| stm_to_stmts(ctx, state, s)).flatten().collect();
            if ctx.debug {
                state.pop_scope();
            }
            stmts
        }
        StmX::OpenInvariant(inv_exp, uid, typ, body_stm) => {
            let mut stmts = vec![];

            // Build the inv_expr. Note: In the SST, this should have been assigned
            // to a tmp variable
            // to ensure that its value is constant across the entire invariant block.
            // We will be referencing it later.
            let inv_expr = exp_to_expr(ctx, inv_exp);

            // Assert that the namespace of the inv we are opening is in the mask set
            let namespace_expr = call_namespace(inv_expr.clone(), typ);
            state.mask.assert_contains(&inv_exp.span, &namespace_expr, &mut stmts);

            // add an 'assume' that inv holds
            let inner_var = SpannedTyped::new(&stm.span, typ, ExpX::Var(uid.clone()));
            let inner_expr = exp_to_expr(ctx, &inner_var);
            let ty_inv_opt = typ_invariant(ctx, typ, &inner_expr);
            if let Some(ty_inv) = ty_inv_opt {
                stmts.push(Arc::new(StmtX::Assume(ty_inv)));
            }
            let main_inv = call_inv(inv_expr, inner_expr, typ);
            stmts.push(Arc::new(StmtX::Assume(main_inv.clone())));

            // process the body
            // first remove the namespace from the mask set so that we cannot re-open
            // the same invariant inside
            let mut inner_mask = state.mask.remove_element(inv_exp.span.clone(), namespace_expr);
            swap(&mut state.mask, &mut inner_mask);
            stmts.append(&mut stm_to_stmts(ctx, state, body_stm));
            swap(&mut state.mask, &mut inner_mask);

            // assert the invariant still holds
            // Note that we re-use main_inv here; but main_inv references the variable
            // given by `uid` which may have been assigned to since the start of the block.
            // so this may evaluate differently in the SMT.
            let error = error("Cannot show invariant holds at end of block", &body_stm.span);
            stmts.push(Arc::new(StmtX::Assert(error, main_inv)));

            stmts
        }
    }
}

fn call_inv(outer: Expr, inner: Expr, typ: &Typ) -> Expr {
    let inv_fn_ident = suffix_global_id(&fun_to_air_ident(&fn_inv_name()));
    let typ_expr = typ_to_id(typ);
    let boxed_inner = try_box(inner.clone(), typ).unwrap_or(inner);
    let args = vec![typ_expr, outer, boxed_inner];
    return ident_apply(&inv_fn_ident, &args);
}

fn call_namespace(arg: Expr, typ: &Typ) -> Expr {
    let inv_fn_ident = suffix_global_id(&fun_to_air_ident(&fn_namespace_name()));
    let typ_expr = typ_to_id(typ);
    let args = vec![typ_expr, arg];
    return ident_apply(&inv_fn_ident, &args);
}

fn set_fuel(local: &mut Vec<Decl>, hidden: &Vec<Fun>) {
    let fuel_expr = if hidden.len() == 0 {
        str_var(&FUEL_DEFAULTS)
    } else {
        let mut disjuncts: Vec<Expr> = Vec::new();
        let id = str_ident("id");
        let x_id = ident_var(&id);

        // (= (fuel_bool id) (fuel_bool_default id))
        let fuel_bool = str_apply(&FUEL_BOOL, &vec![x_id.clone()]);
        let fuel_bool_default = str_apply(&FUEL_BOOL_DEFAULT, &vec![x_id.clone()]);
        let eq = air::ast::BinaryOp::Eq;
        disjuncts.push(Arc::new(ExprX::Binary(eq, fuel_bool.clone(), fuel_bool_default)));

        // ... || id == hidden1 || id == hidden2 || ...
        for hide in hidden {
            let x_hide = ident_var(&prefix_fuel_id(&fun_to_air_ident(hide)));
            disjuncts.push(Arc::new(ExprX::Binary(air::ast::BinaryOp::Eq, x_id.clone(), x_hide)));
        }

        // (forall ((id FuelId)) ...)
        let trigger: Trigger = Arc::new(vec![fuel_bool.clone()]);
        let triggers: Triggers = Arc::new(vec![trigger]);
        let binders: Binders<air::ast::Typ> = Arc::new(vec![ident_binder(&id, &str_typ(FUEL_ID))]);
        let bind = Arc::new(BindX::Quant(Quant::Forall, binders, triggers));
        let or = Arc::new(ExprX::Multi(air::ast::MultiOp::Or, Arc::new(disjuncts)));
        mk_bind_expr(&bind, &or)
    };
    local.push(Arc::new(DeclX::Axiom(fuel_expr)));
}

pub fn mask_set_from_spec(spec: &MaskSpec, mode: Mode) -> MaskSet {
    match spec {
        MaskSpec::NoSpec => {
            // By default, we assume an #[exec] fn can open any invariant, and that
            // a #[proof] fn can open no invariants.
            if mode == Mode::Exec { MaskSet::full() } else { MaskSet::empty() }
        }
        MaskSpec::InvariantOpens(exprs) if exprs.len() == 0 => MaskSet::empty(),
        MaskSpec::InvariantOpensExcept(exprs) if exprs.len() == 0 => MaskSet::full(),
        MaskSpec::InvariantOpens(_exprs) | MaskSpec::InvariantOpensExcept(_exprs) => {
            panic!("custom mask specs are not yet implemented");
        }
    }
}

pub fn body_stm_to_air(
    ctx: &Ctx,
    typ_params: &Idents,
    params: &Params,
    local_decls: &Vec<LocalDecl>,
    hidden: &Vec<Fun>,
    reqs: &Vec<Exp>,
    enss: &Vec<Exp>,
    mask_spec: &MaskSpec,
    mode: Mode,
    stm: &Stm,
) -> (Commands, Vec<(Span, SnapPos)>) {
    // Verifying a single function can generate multiple SMT queries.
    // Some declarations (local_shared) are shared among the queries.
    // Others are private to each query.
    let mut local_shared: Vec<Decl> = Vec::new();
    for x in typ_params.iter() {
        local_shared
            .push(Arc::new(DeclX::Const(suffix_typ_param_id(&x), str_typ(crate::def::TYPE))));
    }
    for decl in local_decls {
        local_shared.push(if decl.mutable {
            Arc::new(DeclX::Var(suffix_local_unique_id(&decl.ident), typ_to_air(ctx, &decl.typ)))
        } else {
            Arc::new(DeclX::Const(suffix_local_unique_id(&decl.ident), typ_to_air(ctx, &decl.typ)))
        });
    }

    set_fuel(&mut local_shared, hidden);

    let mut declared: HashMap<UniqueIdent, Typ> = HashMap::new();
    let mut assigned: HashSet<UniqueIdent> = HashSet::new();
    let mut has_mut_params = false;
    for param in params.iter() {
        declared.insert((param.x.name.clone(), Some(0)), param.x.typ.clone());
        assigned.insert((param.x.name.clone(), Some(0)));
        if param.x.is_mut {
            has_mut_params = true;
        }
    }
    for decl in local_decls {
        declared.insert(decl.ident.clone(), decl.typ.clone());
    }

    let initial_sid = Arc::new("0_entry".to_string());

    let mask = mask_set_from_spec(mask_spec, mode);

    let mut state = State {
        local_shared,
        commands: Vec::new(),
        snapshot_count: 0,
        sids: vec![initial_sid.clone()],
        snap_map: Vec::new(),
        assign_map: HashMap::new(),
        mask,
    };

    let stm = crate::sst_vars::stm_assign(
        &mut state.assign_map,
        &declared,
        &mut assigned,
        &mut HashSet::new(),
        stm,
    );
    let mut stmts = stm_to_stmts(ctx, &mut state, &stm);
    if has_mut_params {
        stmts.insert(0, Arc::new(StmtX::Snapshot(snapshot_ident(SNAPSHOT_PRE))));
    }

    if ctx.debug {
        let snapshot = Arc::new(StmtX::Snapshot(initial_sid));
        let mut new_stmts = vec![snapshot];
        new_stmts.append(&mut stmts);
        stmts = new_stmts;
    }

    let mut local = state.local_shared.clone();

    for ens in enss {
        let error = error("postcondition not satisfied", &ens.span);
        let ens_stmt = StmtX::Assert(error, exp_to_expr(ctx, ens, ExprCtxt::Body));
        stmts.push(Arc::new(ens_stmt));
    }
    let assertion = one_stmt(stmts);

    for param in params.iter() {
        let typ_inv =
            typ_invariant(ctx, &param.x.typ, &ident_var(&suffix_local_stmt_id(&param.x.name)));
        if let Some(expr) = typ_inv {
            local.push(Arc::new(DeclX::Axiom(expr)));
        }
    }

    for req in reqs {
        local.push(Arc::new(DeclX::Axiom(exp_to_expr(ctx, req, ExprCtxt::BodyPre))));
    }

    let query = Arc::new(QueryX { local: Arc::new(local), assertion });
    state.commands.push(Arc::new(CommandX::CheckValid(query)));
    (Arc::new(state.commands), state.snap_map)
}<|MERGE_RESOLUTION|>--- conflicted
+++ resolved
@@ -1,11 +1,6 @@
 use crate::ast::{
-<<<<<<< HEAD
     BinaryOp, Fun, Ident, Idents, IntRange, MaskSpec, Mode, Params, Path, SpannedTyped, Typ, TypX,
-    Typs, UnaryOp, UnaryOpr,
-=======
-    BinaryOp, Fun, Ident, Idents, IntRange, Mode, Params, Path, SpannedTyped, Typ, TypX, Typs,
-    UnaryOp, UnaryOpr, VarAt,
->>>>>>> 2021cc8f
+    Typs, UnaryOp, UnaryOpr, VarAt
 };
 use std::mem::swap;
 use crate::ast_util::{get_field, get_variant};
@@ -515,27 +510,10 @@
                 let error = error(description, &stm.span);
                 stmts.push(Arc::new(StmtX::Assert(error, e_req)));
             }
-<<<<<<< HEAD
 
             let callee_mask_set = mask_set_from_spec(&func.x.mask_spec, func.x.mode);
             callee_mask_set.assert_is_contained_in(&state.mask, &stm.span, &mut stmts);
 
-            let mut ens_args: Vec<Expr> = vec_map(typs, typ_to_id);
-            match dest {
-                None => {
-                    for arg in args.iter() {
-                        ens_args.push(exp_to_expr(ctx, arg));
-                    }
-                    if ctx.debug {
-                        state.map_span(&stm, SpanKind::Full);
-                    }
-                }
-                Some(Dest { var, is_init }) => {
-                    let x = suffix_local_unique_id(&var);
-                    let mut overwrite = false;
-                    for arg in args.iter() {
-                        let arg_x = crate::sst_visitor::map_exp_visitor(arg, &mut |e| match &e.x {
-=======
             let typ_args: Vec<Expr> = vec_map(typs, typ_to_id);
             if func.x.params.iter().any(|p| p.x.is_mut) && ctx.debug {
                 unimplemented!("&mut args are unsupported in debugger mode");
@@ -567,7 +545,6 @@
                 } else {
                     let arg_x = if let Some(Dest { var, .. }) = dest {
                         crate::sst_visitor::map_exp_visitor(arg, &mut |e| match &e.x {
->>>>>>> 2021cc8f
                             ExpX::Var(x) if x == var => {
                                 call_snapshot = true;
                                 SpannedTyped::new(
