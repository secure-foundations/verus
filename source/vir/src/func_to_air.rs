use crate::ast::{
    Fun, Function, FunctionKind, GenericBoundX, Ident, Idents, Mode, Param, ParamX, Params,
    SpannedTyped, Typ, TypBounds, TypX, Typs, VirErr,
};
use crate::ast_util::QUANT_FORALL;
use crate::context::Ctx;
use crate::def::{
    new_internal_qid, prefix_ensures, prefix_fuel_id, prefix_fuel_nat, prefix_pre_var,
    prefix_recursive_fun, prefix_requires, suffix_global_id, suffix_local_stmt_id,
    suffix_typ_param_id, unique_local, CommandsWithContext, SnapPos, Spanned, FUEL_BOOL,
    FUEL_BOOL_DEFAULT, FUEL_LOCAL, FUEL_TYPE, SUCC, ZERO,
};
use crate::sst::{BndX, Exp, ExpX, Par, ParPurpose, ParX, Pars, Stm, StmX};
use crate::sst_to_air::{
    exp_to_expr, fun_to_air_ident, typ_invariant, typ_to_air, ExprCtxt, ExprMode,
};
use crate::util::vec_map;
use air::ast::{
    BinaryOp, Bind, BindX, Binder, BinderX, Command, CommandX, Commands, DeclX, Expr, ExprX, Quant,
    Span, Trigger, Triggers,
};
use air::ast_util::{
    bool_typ, ident_apply, ident_binder, ident_var, mk_and, mk_bind_expr, mk_eq, mk_implies,
    str_apply, str_ident, str_typ, str_var, string_apply,
};
use air::errors::ErrorLabel;
use std::collections::HashMap;
use std::sync::Arc;

pub struct SstInline {
    pub(crate) typ_bounds: TypBounds,
}

pub struct SstInfo {
    pub(crate) inline: Option<SstInline>,
    pub(crate) params: Params,
    pub(crate) body: Exp,
}

pub type SstMap = HashMap<Fun, SstInfo>;

// binder for forall (typ_params params)
pub(crate) fn func_bind_trig(
    ctx: &Ctx,
    name: String,
    typ_params: &Idents,
    params: &Pars,
    trig_exprs: &Vec<Expr>,
    add_fuel: bool,
) -> Bind {
    let mut binders: Vec<air::ast::Binder<air::ast::Typ>> = Vec::new();
    for typ_param in typ_params.iter() {
        binders.push(ident_binder(&suffix_typ_param_id(&typ_param), &str_typ(crate::def::TYPE)));
    }
    for param in params.iter() {
        let name = if matches!(param.x.purpose, ParPurpose::MutPre) {
            prefix_pre_var(&param.x.name)
        } else {
            param.x.name.clone()
        };
        binders.push(ident_binder(&suffix_local_stmt_id(&name), &typ_to_air(ctx, &param.x.typ)));
    }
    if add_fuel {
        binders.push(ident_binder(&str_ident(FUEL_LOCAL), &str_typ(FUEL_TYPE)));
    }
    let trigger: Trigger = Arc::new(trig_exprs.clone());
    let triggers: Triggers = Arc::new(vec![trigger]);
    let qid = new_internal_qid(name);
    Arc::new(BindX::Quant(Quant::Forall, Arc::new(binders), triggers, qid))
}

// binder for forall (typ_params params)
pub(crate) fn func_bind(
    ctx: &Ctx,
    name: String,
    typ_params: &Idents,
    params: &Pars,
    trig_expr: &Expr,
    add_fuel: bool,
) -> Bind {
    func_bind_trig(ctx, name, typ_params, params, &vec![trig_expr.clone()], add_fuel)
}

// arguments for function call f(typ_args, params)
pub(crate) fn func_def_typs_args(typ_args: &Typs, params: &Pars) -> Vec<Expr> {
    let mut f_args: Vec<Expr> = Vec::new();
    for typ_arg in typ_args.iter() {
        f_args.push(crate::sst_to_air::typ_to_id(typ_arg));
    }
    for param in params.iter() {
        let name = if matches!(param.x.purpose, ParPurpose::MutPre) {
            prefix_pre_var(&param.x.name)
        } else {
            param.x.name.clone()
        };
        f_args.push(ident_var(&suffix_local_stmt_id(&name)));
    }
    f_args
}

// arguments for function call f(typ_params, params)
pub(crate) fn func_def_args(typ_params: &Idents, params: &Pars) -> Vec<Expr> {
    let typ_args = Arc::new(vec_map(&typ_params, |x| Arc::new(TypX::TypParam(x.clone()))));
    func_def_typs_args(&typ_args, params)
}

// (forall (...) (=> cond (= (f ...) body)))
fn func_def_quant(
    ctx: &Ctx,
    name: &Ident,
    typ_params: &Idents,
    typ_args: &Typs,
    params: &Pars,
    pre: &Vec<Expr>,
    body: Expr,
) -> Result<Expr, VirErr> {
    let f_args = func_def_typs_args(typ_args, params);
    let f_app = string_apply(name, &Arc::new(f_args));
    let f_eq = Arc::new(ExprX::Binary(BinaryOp::Eq, f_app.clone(), body));
    let f_imply = mk_implies(&mk_and(pre), &f_eq);
    Ok(mk_bind_expr(&func_bind(ctx, name.to_string(), typ_params, params, &f_app, false), &f_imply))
}

fn func_body_to_air(
    ctx: &Ctx,
    fun_ssts: SstMap,
    decl_commands: &mut Vec<Command>,
    check_commands: &mut Vec<Command>,
    function: &Function,
    body: &crate::ast::Expr,
) -> Result<SstMap, VirErr> {
    let id_fuel = prefix_fuel_id(&fun_to_air_ident(&function.x.name));

    let pars = params_to_pars(&function.x.params, false);

    // ast --> sst
    let mut state = crate::ast_to_sst::State::new();
    state.declare_params(&pars);
    state.view_as_spec = true;
    state.fun_ssts = fun_ssts;
    let body_exp = crate::ast_to_sst::expr_to_pure_exp(&ctx, &mut state, &body)?;
    let body_exp = state.finalize_exp(ctx, &state.fun_ssts, &body_exp)?;
    let inline = if function.x.attrs.inline {
        Some(SstInline { typ_bounds: function.x.typ_bounds.clone() })
    } else {
        None
    };
    let info = SstInfo { inline, params: function.x.params.clone(), body: body_exp.clone() };
    state.fun_ssts.insert(function.x.name.clone(), info);

    let mut decrease_by_stms: Vec<Stm> = Vec::new();
    let decrease_by_reqs = if let Some(req) = &function.x.decrease_when {
        let exp = crate::ast_to_sst::expr_to_exp(ctx, &state.fun_ssts, &pars, req)?;
        let expr = exp_to_expr(ctx, &exp, &ExprCtxt::new_mode(ExprMode::Spec));
        decrease_by_stms.push(Spanned::new(req.span.clone(), StmX::Assume(exp)));
        vec![expr]
    } else {
        vec![]
    };
    if let Some(fun) = &function.x.decrease_by {
        let decrease_by_fun = &ctx.func_map[fun];
        state.view_as_spec = false;
        let (body_stms, _exp) = crate::ast_to_sst::expr_to_stm_or_error(
            &ctx,
            &mut state,
            decrease_by_fun.x.body.as_ref().expect("decreases_by has body"),
        )?;
        let body_stms: Result<Vec<Stm>, VirErr> =
            body_stms.iter().map(|s| state.finalize_stm(ctx, &state.fun_ssts, s)).collect();
        decrease_by_stms.extend(body_stms?);
    }
    state.finalize();

    // Check termination
    let (is_recursive, termination_commands, body_exp) = crate::recursion::check_termination_exp(
        ctx,
        &state.fun_ssts,
        function,
        state.local_decls,
        &body_exp,
        decrease_by_stms,
    )?;
    check_commands.extend(termination_commands.iter().cloned());

    // non-recursive:
    //   (axiom (fuel_bool_default fuel%f))
    if function.x.fuel > 0 {
        let axiom_expr = str_apply(&FUEL_BOOL_DEFAULT, &vec![ident_var(&id_fuel)]);
        let fuel_axiom = Arc::new(DeclX::Axiom(axiom_expr));
        decl_commands.push(Arc::new(CommandX::Global(fuel_axiom)));
    }

    // For trait method implementations, use trait method function name and add Self type argument
    let (name, typ_args) = if let FunctionKind::TraitMethodImpl {
        method,
        trait_typ_args,
        datatype,
        datatype_typ_args,
        ..
    } = &function.x.kind
    {
        let self_typ = Arc::new(TypX::Datatype(datatype.clone(), datatype_typ_args.clone()));
        let mut typ_args = vec![self_typ];
        typ_args.append(&mut (**trait_typ_args).clone());
        (method.clone(), typ_args)
    } else {
        let typ_args = vec_map(&function.x.typ_params(), |x| Arc::new(TypX::TypParam(x.clone())));
        (function.x.name.clone(), typ_args)
    };

    // non-recursive:
    //   (axiom (=> (fuel_bool fuel%f) (forall (...) (= (f ...) body))))
    // recursive:
    //   (declare-const fuel_nat%f Fuel)
    //   (axiom (forall (... fuel) (= (rec%f ... fuel) (rec%f ... zero) )))
    //   (axiom (forall (... fuel) (= (rec%f ... (succ fuel)) body[rec%f ... fuel] )))
    //   (axiom (=> (fuel_bool fuel%f) (forall (...) (= (f ...) (rec%f ... (succ fuel_nat%f))))))
    let body_expr = exp_to_expr(&ctx, &body_exp, &ExprCtxt::new());
    let def_body = if !is_recursive {
        body_expr
    } else {
        let rec_f = suffix_global_id(&fun_to_air_ident(&prefix_recursive_fun(&name)));
        let fuel_nat_f = prefix_fuel_nat(&fun_to_air_ident(&name));
        let args = func_def_args(&function.x.typ_params(), &pars);
        let mut args_zero = args.clone();
        let mut args_fuel = args.clone();
        let mut args_succ = args.clone();
        let mut args_def = args;
        args_zero.push(str_var(ZERO));
        args_fuel.push(str_var(FUEL_LOCAL));
        args_succ.push(str_apply(SUCC, &vec![str_var(FUEL_LOCAL)]));
        args_def.push(str_apply(SUCC, &vec![ident_var(&fuel_nat_f)]));
        let rec_f_zero = ident_apply(&rec_f, &args_zero);
        let rec_f_fuel = ident_apply(&rec_f, &args_fuel);
        let rec_f_succ = ident_apply(&rec_f, &args_succ);
        let rec_f_def = ident_apply(&rec_f, &args_def);
        let eq_zero = mk_eq(&rec_f_fuel, &rec_f_zero);
        let eq_body = mk_eq(&rec_f_succ, &body_expr);
        let name_zero = format!("{}_fuel_to_zero", &fun_to_air_ident(&name));
        let name_body = format!("{}_fuel_to_body", &fun_to_air_ident(&name));
        let bind_zero =
            func_bind(ctx, name_zero, &function.x.typ_params(), &pars, &rec_f_fuel, true);
        let bind_body =
            func_bind(ctx, name_body, &function.x.typ_params(), &pars, &rec_f_succ, true);
        let implies_body = mk_implies(&mk_and(&decrease_by_reqs), &eq_body);
        let forall_zero = mk_bind_expr(&bind_zero, &eq_zero);
        let forall_body = mk_bind_expr(&bind_body, &implies_body);
        let fuel_nat_decl = Arc::new(DeclX::Const(fuel_nat_f, str_typ(FUEL_TYPE)));
        let axiom_zero = Arc::new(DeclX::Axiom(forall_zero));
        let axiom_body = Arc::new(DeclX::Axiom(forall_body));
        decl_commands.push(Arc::new(CommandX::Global(fuel_nat_decl)));
        decl_commands.push(Arc::new(CommandX::Global(axiom_zero)));
        decl_commands.push(Arc::new(CommandX::Global(axiom_body)));
        rec_f_def
    };

    let e_forall = func_def_quant(
        ctx,
        &suffix_global_id(&fun_to_air_ident(&name)),
        &function.x.typ_params(),
        &Arc::new(typ_args),
        &pars,
        &decrease_by_reqs,
        def_body,
    )?;
    let fuel_bool = str_apply(FUEL_BOOL, &vec![ident_var(&id_fuel)]);
    let def_axiom = Arc::new(DeclX::Axiom(mk_implies(&fuel_bool, &e_forall)));
    decl_commands.push(Arc::new(CommandX::Global(def_axiom)));
    Ok(state.fun_ssts)
}

pub fn req_ens_to_air(
    ctx: &Ctx,
    fun_ssts: &SstMap,
    commands: &mut Vec<Command>,
    params: &Pars,
    typing_invs: &Vec<Expr>,
    specs: &Vec<crate::ast::Expr>,
    typ_params: &Idents,
    typs: &air::ast::Typs,
    name: &Ident,
    msg: &Option<String>,
) -> Result<bool, VirErr> {
    if specs.len() + typing_invs.len() > 0 {
        let mut all_typs = (**typs).clone();
        for _ in typ_params.iter() {
            all_typs.insert(0, str_typ(crate::def::TYPE));
        }
        let decl = Arc::new(DeclX::Fun(name.clone(), Arc::new(all_typs), bool_typ()));
        commands.push(Arc::new(CommandX::Global(decl)));
        let mut exprs: Vec<Expr> = Vec::new();
        for e in typing_invs {
            exprs.push(e.clone());
        }
        for e in specs.iter() {
            let exp = crate::ast_to_sst::expr_to_exp(ctx, fun_ssts, params, e)?;
            let expr = exp_to_expr(ctx, &exp, &ExprCtxt::new_mode(ExprMode::Spec));
            let loc_expr = match msg {
                None => expr,
                Some(msg) => {
                    let l = ErrorLabel { span: e.span.clone(), msg: msg.clone() };
                    let ls = Arc::new(vec![l]);
                    Arc::new(ExprX::LabeledAxiom(ls, expr))
                }
            };
            exprs.push(loc_expr);
        }
        let body = mk_and(&exprs);
        let typ_args = Arc::new(vec_map(&typ_params, |x| Arc::new(TypX::TypParam(x.clone()))));
        let e_forall = func_def_quant(ctx, &name, &typ_params, &typ_args, &params, &vec![], body)?;
        let req_ens_axiom = Arc::new(DeclX::Axiom(e_forall));
        commands.push(Arc::new(CommandX::Global(req_ens_axiom)));
        Ok(true)
    } else {
        Ok(false)
    }
}

/// Returns vector of commands that declare the function symbol itself,
/// as well as any related functions symbols (e.g., recursive versions),
/// if the function is a spec function.
pub fn func_name_to_air(ctx: &Ctx, function: &Function) -> Result<Commands, VirErr> {
    let mut commands: Vec<Command> = Vec::new();
    if function.x.mode == Mode::Spec {
        if let FunctionKind::TraitMethodImpl { .. } = &function.x.kind {
            // Implementations of trait methods use the trait method declaration's function,
            // so there's no need to declare another function.
            return Ok(Arc::new(vec![]));
        }

        let mut all_typs = vec_map(&function.x.params, |param| typ_to_air(ctx, &param.x.typ));
        for _ in function.x.typ_bounds.iter() {
            all_typs.insert(0, str_typ(crate::def::TYPE));
        }

        // Declare the function symbol itself
        let typ = typ_to_air(ctx, &function.x.ret.x.typ);
        let name = suffix_global_id(&fun_to_air_ident(&function.x.name));
        let decl = Arc::new(DeclX::Fun(name, Arc::new(all_typs), typ.clone()));
        commands.push(Arc::new(CommandX::Global(decl)));

        // Check whether we need to declare the recursive version too
        if let Some(body) = &function.x.body {
            let body_exp = crate::ast_to_sst::expr_to_exp_as_spec(
                &ctx,
                &SstMap::new(),
                &params_to_pars(&function.x.params, false),
                &body,
            )?;
            if crate::recursion::is_recursive_exp(ctx, &function.x.name, &body_exp) {
                let rec_f =
                    suffix_global_id(&fun_to_air_ident(&prefix_recursive_fun(&function.x.name)));
                let mut rec_typs =
                    vec_map(&*function.x.params, |param| typ_to_air(ctx, &param.x.typ));
                for _ in function.x.typ_bounds.iter() {
                    rec_typs.insert(0, str_typ(crate::def::TYPE));
                }
                rec_typs.push(str_typ(FUEL_TYPE));
                let rec_decl = Arc::new(DeclX::Fun(rec_f, Arc::new(rec_typs), typ));
                commands.push(Arc::new(CommandX::Global(rec_decl)));
            }
        }
    }
    Ok(Arc::new(commands))
}

pub(crate) fn param_to_par(param: &Param, allow_is_mut: bool) -> Par {
    param.map_x(|p| {
        let ParamX { name, typ, mode, is_mut } = p;
        if *is_mut && !allow_is_mut {
            panic!("mut unexpected here");
        }
        ParX { name: name.clone(), typ: typ.clone(), mode: *mode, purpose: ParPurpose::Regular }
    })
}

pub(crate) fn params_to_pars(params: &Params, allow_is_mut: bool) -> Pars {
    Arc::new(vec_map(params, |p| param_to_par(p, allow_is_mut)))
}

fn params_to_pre_post_pars(params: &Params, pre: bool) -> Pars {
    Arc::new(
        params
            .iter()
            .flat_map(|param| {
                let mut res = Vec::new();
                if param.x.is_mut {
                    res.push(param.map_x(|p| ParX {
                        name: p.name.clone(),
                        typ: p.typ.clone(),
                        mode: p.mode,
                        purpose: ParPurpose::MutPre,
                    }));
                }
                if !(param.x.is_mut && pre) {
                    res.push(param.map_x(|p| ParX {
                        name: p.name.clone(),
                        typ: p.typ.clone(),
                        mode: p.mode,
                        purpose: if param.x.is_mut {
                            ParPurpose::MutPost
                        } else {
                            ParPurpose::Regular
                        },
                    }));
                }
                res
            })
            .collect::<Vec<_>>(),
    )
}

pub fn func_decl_to_air(
    ctx: &mut Ctx,
    fun_ssts: &SstMap,
    function: &Function,
) -> Result<Commands, VirErr> {
    // let typ_params: Vec<_> = funxtion.x.typ_bounds.iter().map(|_| str_typ(crate::def::TYPE)).collect();
    let req_typs: Arc<Vec<_>> =
        Arc::new(function.x.params.iter().map(|param| typ_to_air(ctx, &param.x.typ)).collect());
    let mut decl_commands: Vec<Command> = Vec::new();
    if function.x.require.len() > 0 {
        let msg = match (function.x.mode, &function.x.attrs.custom_req_err) {
            // We don't highlight the failed precondition if the programmer supplied their own msg
            (_, Some(_)) => None,
            // Standard message
            (Mode::Spec, None) => Some("recommendation not met".to_string()),
            (_, None) => Some("failed precondition".to_string()),
        };
        let req_params = params_to_pre_post_pars(&function.x.params, true);
        let _ = req_ens_to_air(
            ctx,
            fun_ssts,
            &mut decl_commands,
            &req_params,
            &vec![],
            &function.x.require,
            &function.x.typ_params(),
            &req_typs,
            &prefix_requires(&fun_to_air_ident(&function.x.name)),
            &msg,
        )?;
    }
    Ok(Arc::new(decl_commands))
}

pub fn func_axioms_to_air(
    ctx: &mut Ctx,
    fun_ssts: SstMap,
    function: &Function,
    public_body: bool,
) -> Result<(Commands, Commands, SstMap), VirErr> {
    let mut ens_typs: Vec<_> = function
        .x
        .params
        .iter()
        .flat_map(|param| {
            let air_typ = typ_to_air(ctx, &param.x.typ);
            if !param.x.is_mut { vec![air_typ] } else { vec![air_typ.clone(), air_typ] }
        })
        .collect();
    let mut decl_commands: Vec<Command> = Vec::new();
    let mut check_commands: Vec<Command> = Vec::new();
    let mut new_fun_ssts = fun_ssts;
    match function.x.mode {
        Mode::Spec => {
            // Body
            if public_body {
                if let Some(body) = &function.x.body {
                    new_fun_ssts = func_body_to_air(
                        ctx,
                        new_fun_ssts,
                        &mut decl_commands,
                        &mut check_commands,
                        function,
                        body,
                    )?;
                }
            }

            if let FunctionKind::TraitMethodImpl { .. } = &function.x.kind {
                // For a trait method implementation, we just need to supply a body axiom
                // for the existing trait method declaration function, so we can return here.
                return Ok((Arc::new(decl_commands), Arc::new(check_commands), new_fun_ssts));
            }

            let name = suffix_global_id(&fun_to_air_ident(&function.x.name));

            // Return typing invariant
            let mut f_args: Vec<Expr> = Vec::new();
            let mut f_pre: Vec<Expr> = Vec::new();
            for typ_param in function.x.typ_params().iter() {
                f_args.push(ident_var(&suffix_typ_param_id(&typ_param.clone())));
            }
            for param in function.x.params.iter() {
                let arg = ident_var(&suffix_local_stmt_id(&param.x.name.clone()));
                f_args.push(arg.clone());
                if let Some(pre) = typ_invariant(ctx, &param.x.typ, &arg) {
                    f_pre.push(pre.clone());
                }
            }
            let f_app = ident_apply(&name, &Arc::new(f_args));
            if let Some(post) = typ_invariant(ctx, &function.x.ret.x.typ, &f_app) {
                // (axiom (forall (...) (=> pre post)))
                let name = format!("{}_pre_post", name);
                let e_forall = mk_bind_expr(
                    &func_bind(
                        ctx,
                        name,
                        &function.x.typ_params(),
                        &params_to_pars(&function.x.params, false),
                        &f_app,
                        false,
                    ),
                    &mk_implies(&mk_and(&f_pre), &post),
                );
                let inv_axiom = Arc::new(DeclX::Axiom(e_forall));
                decl_commands.push(Arc::new(CommandX::Global(inv_axiom)));
            }
        }
        Mode::Exec | Mode::Proof => {
            assert!(!function.x.attrs.is_decrease_by);

            if let FunctionKind::TraitMethodImpl { .. } = &function.x.kind {
                // For a trait method implementation, we inherit the trait requires/ensures,
                // so we can just return here.
                return Ok((Arc::new(decl_commands), Arc::new(check_commands), new_fun_ssts));
            }

            let params = params_to_pre_post_pars(&function.x.params, false);
            let mut ens_params = (*params).clone();
            let mut ens_typing_invs: Vec<Expr> = Vec::new();
            if function.x.has_return() {
                let ParamX { name, typ, .. } = &function.x.ret.x;
                ens_typs.push(typ_to_air(ctx, &typ));
                ens_params.push(param_to_par(&function.x.ret, false));
                if let Some(expr) =
                    typ_invariant(ctx, &typ, &ident_var(&suffix_local_stmt_id(&name)))
                {
                    ens_typing_invs.push(expr);
                }
            }
            // typing invariants for synthetic out-params for &mut params
            for param in params.iter().filter(|p| matches!(p.x.purpose, ParPurpose::MutPost)) {
                if let Some(expr) = typ_invariant(
                    ctx,
                    &param.x.typ,
                    &ident_var(&suffix_local_stmt_id(&param.x.name)),
                ) {
                    ens_typing_invs.push(expr);
                }
            }
            let has_ens_pred = req_ens_to_air(
                ctx,
                &new_fun_ssts,
                &mut decl_commands,
                &Arc::new(ens_params),
                &ens_typing_invs,
                &function.x.ensure,
                &function.x.typ_params(),
                &Arc::new(ens_typs),
                &prefix_ensures(&fun_to_air_ident(&function.x.name)),
                &None,
            )?;
            if has_ens_pred {
                ctx.funcs_with_ensure_predicate.insert(function.x.name.clone());
            }
            if let Some((params, req_ens)) = &function.x.broadcast_forall {
                let span = &function.span;
                let params = params_to_pre_post_pars(params, false);
                let exp = crate::ast_to_sst::expr_to_bind_decls_exp(
                    ctx,
                    &new_fun_ssts,
                    &params,
                    req_ens,
                )?;
                let mut vars: Vec<Ident> = Vec::new();
                let mut binders: Vec<Binder<Typ>> = Vec::new();
                for (name, bound) in function.x.typ_bounds.iter() {
                    match &**bound {
                        GenericBoundX::Traits(ts) if ts.len() == 0 => {
                            vars.push(crate::def::suffix_typ_param_id(&name));
                            let typ = Arc::new(TypX::TypeId);
                            let bind = BinderX { name: name.clone(), a: typ };
                            binders.push(Arc::new(bind));
                        }
                        GenericBoundX::Traits(_) => {
                            todo!()
                        }
                        GenericBoundX::FnSpec(..) => {}
                    }
                }
                for param in params.iter() {
                    vars.push(param.x.name.clone());
                    binders.push(crate::ast_util::par_to_binder(&param));
                }
                let triggers = crate::triggers::build_triggers(ctx, span, &vars, &exp, true)?;
                let bndx = BndX::Quant(QUANT_FORALL, Arc::new(binders), triggers);
                let forallx = ExpX::Bind(Spanned::new(span.clone(), bndx), exp);
                let forall = SpannedTyped::new(&span, &Arc::new(TypX::Bool), forallx);
                let expr = exp_to_expr(ctx, &forall, &ExprCtxt::new_mode(ExprMode::Spec));
                let axiom = Arc::new(DeclX::Axiom(expr));
                decl_commands.push(Arc::new(CommandX::Global(axiom)));
            }
        }
    }
    Ok((Arc::new(decl_commands), Arc::new(check_commands), new_fun_ssts))
}

pub enum FuncDefPhase {
    CheckingSpecs,
    CheckingProofExec,
}

pub fn func_def_to_air(
    ctx: &Ctx,
    fun_ssts: SstMap,
    function: &Function,
    phase: FuncDefPhase,
    checking_recommends: bool,
) -> Result<(Arc<Vec<CommandsWithContext>>, Vec<(Span, SnapPos)>, SstMap), VirErr> {
    let erasure_mode = match (function.x.mode, function.x.is_const) {
        (Mode::Spec, true) => Mode::Exec,
        (mode, _) => mode,
    };
    match (phase, erasure_mode, checking_recommends, &function.x.body) {
        (_, _, _, None)
        | (FuncDefPhase::CheckingSpecs, Mode::Proof | Mode::Exec, _, Some(_))
        | (FuncDefPhase::CheckingSpecs, Mode::Spec, false, Some(_))
        | (FuncDefPhase::CheckingProofExec, Mode::Spec, _, Some(_)) => {
            Ok((Arc::new(vec![]), vec![], fun_ssts))
        }
        (FuncDefPhase::CheckingSpecs, Mode::Spec, true, Some(body))
        | (FuncDefPhase::CheckingProofExec, Mode::Proof | Mode::Exec, _, Some(body)) => {
            // Note: since is_const functions serve double duty as exec and spec,
            // we generate an exec check for them here to catch any arithmetic overflows.
            let (trait_typ_substs, req_ens_function) = if let FunctionKind::TraitMethodImpl {
                method,
                trait_path,
                trait_typ_args,
                datatype,
                datatype_typ_args,
            } = &function.x.kind
            {
                // Inherit requires/ensures from trait method declaration
                let self_typ =
                    Arc::new(TypX::Datatype(datatype.clone(), datatype_typ_args.clone()));
                let mut trait_typ_substs: Vec<(Ident, Typ)> =
                    vec![(crate::def::trait_self_type_param(), self_typ)];
                let tr = &ctx.trait_map[trait_path];
                assert!(tr.x.typ_params.len() == trait_typ_args.len());
                for ((x, _, _), t) in tr.x.typ_params.iter().zip(trait_typ_args.iter()) {
                    trait_typ_substs.push((x.clone(), t.clone()));
                }
                (trait_typ_substs, &ctx.func_map[method])
            } else {
                (vec![], function)
            };

            let mut state = crate::ast_to_sst::State::new();
<<<<<<< HEAD
            state.fun_ssts = fun_ssts;
=======
            state.fun = Some(function.x.name.clone());
>>>>>>> 812a603d
            let mut ens_params = (*function.x.params).clone();
            let dest = if function.x.has_return() {
                let ParamX { name, typ, .. } = &function.x.ret.x;
                ens_params.push(function.x.ret.clone());
                state.declare_new_var(name, typ, false, false);
                Some(unique_local(name))
            } else {
                None
            };
            let ens_params = Arc::new(ens_params);
            let req_pars = params_to_pars(&function.x.params, true);
            let ens_pars = params_to_pars(&ens_params, true);

            for param in function.x.params.iter() {
                state.declare_new_var(&param.x.name, &param.x.typ, param.x.is_mut, false);
            }

            let mut req_stms: Vec<Stm> = Vec::new();
            let mut reqs: Vec<Exp> = Vec::new();
            for e in req_ens_function.x.require.iter() {
                if ctx.checking_recommends() {
                    let (stms, exp) =
                        crate::ast_to_sst::expr_to_pure_exp_check(ctx, &mut state, e)?;
                    req_stms.extend(stms);
                    req_stms.push(Spanned::new(exp.span.clone(), StmX::Assume(exp)));
                } else {
                    reqs.push(crate::ast_to_sst::expr_to_exp(ctx, &state.fun_ssts, &req_pars, e)?);
                }
            }
            let mut ens_stmts: Vec<Stm> = Vec::new();
            let mut enss: Vec<Exp> = Vec::new();
            for e in req_ens_function.x.ensure.iter() {
                if ctx.checking_recommends() {
                    ens_stmts.extend(crate::ast_to_sst::check_pure_expr(ctx, &mut state, e)?);
                } else {
                    enss.push(crate::ast_to_sst::expr_to_exp(ctx, &state.fun_ssts, &ens_pars, e)?);
                }
            }
            let enss = Arc::new(enss);

            // AST --> SST
            state.ret_post = Some((dest.clone(), ens_stmts.clone(), enss.clone()));
            let (mut stm, skip_ensures) =
                crate::ast_to_sst::expr_to_one_stm_dest(&ctx, &mut state, &body, &dest)?;
            if ctx.checking_recommends() && trait_typ_substs.len() == 0 {
                if let Some(fun) = &function.x.decrease_by {
                    let decrease_by_fun = &ctx.func_map[fun];
                    let (body_stms, _exp) = crate::ast_to_sst::expr_to_stm_or_error(
                        &ctx,
                        &mut state,
                        decrease_by_fun.x.body.as_ref().expect("decreases_by has body"),
                    )?;
                    req_stms.extend(body_stms);
                }
                req_stms.push(stm);
                if !skip_ensures {
                    req_stms.extend(ens_stmts);
                }
                stm = crate::ast_to_sst::stms_to_one_stm(&body.span, req_stms);
            }
<<<<<<< HEAD
            let stm = state.finalize_stm(&ctx, &state.fun_ssts, &stm)?;
=======

            let stm = if !ctx.checking_recommends() && ctx.expand_flag {
                // split ensures expressions for error localization
                let mut small_ens_assertions = vec![];
                for e in req_ens_function.x.ensure.iter() {
                    if crate::split_expression::need_split_expression(ctx, &e.span) {
                        let ens_exp = crate::ast_to_sst::expr_to_exp(ctx, &ens_pars, e)?;
                        let error = air::errors::error(crate::def::SPLIT_POST_FAILURE, &e.span);
                        let splitted_exprs = crate::split_expression::split_expr(
                            ctx,
                            &state, // use the state after `body` translation to get the fuel info
                            &crate::split_expression::TracedExpX::new(
                                ens_exp.clone(),
                                error.clone(),
                            ),
                            false,
                        );
                        if splitted_exprs.is_ok() {
                            let splitted_exprs = splitted_exprs.unwrap();
                            small_ens_assertions.extend(
                                crate::split_expression::register_splitted_assertions(
                                    splitted_exprs,
                                ),
                            );
                        }
                    }
                }
                let mut my_stms = vec![stm.clone()];
                my_stms.extend(small_ens_assertions);
                crate::ast_to_sst::stms_to_one_stm(&stm.span, my_stms)
            } else {
                stm
            };

            let stm = state.finalize_stm(&stm);
>>>>>>> 812a603d
            state.ret_post = None;

            // Check termination
            let (decls, stm) = if ctx.checking_recommends() {
                (vec![], stm)
            } else {
                crate::recursion::check_termination_stm(ctx, &state.fun_ssts, function, &stm)?
            };

            // SST --> AIR
            for decl in decls {
                state.new_statement_var(&decl.ident.name);
                state.local_decls.push(decl.clone());
            }

            let (commands, snap_map) = crate::sst_to_air::body_stm_to_air(
                ctx,
                &function.span,
                &trait_typ_substs,
                &function.x.typ_params(),
                &function.x.params,
                &state.local_decls,
                &function.x.attrs.hidden,
                &reqs,
                &enss,
                &function.x.mask_spec,
                function.x.mode,
                &stm,
                function.x.attrs.integer_ring,
                function.x.attrs.bit_vector,
                skip_ensures,
                function.x.attrs.nonlinear,
                function.x.attrs.spinoff_prover,
            );

            state.finalize();
            Ok((Arc::new(commands), snap_map, state.fun_ssts))
        }
    }
}<|MERGE_RESOLUTION|>--- conflicted
+++ resolved
@@ -658,11 +658,8 @@
             };
 
             let mut state = crate::ast_to_sst::State::new();
-<<<<<<< HEAD
             state.fun_ssts = fun_ssts;
-=======
             state.fun = Some(function.x.name.clone());
->>>>>>> 812a603d
             let mut ens_params = (*function.x.params).clone();
             let dest = if function.x.has_return() {
                 let ParamX { name, typ, .. } = &function.x.ret.x;
@@ -723,16 +720,13 @@
                 }
                 stm = crate::ast_to_sst::stms_to_one_stm(&body.span, req_stms);
             }
-<<<<<<< HEAD
-            let stm = state.finalize_stm(&ctx, &state.fun_ssts, &stm)?;
-=======
 
             let stm = if !ctx.checking_recommends() && ctx.expand_flag {
                 // split ensures expressions for error localization
                 let mut small_ens_assertions = vec![];
                 for e in req_ens_function.x.ensure.iter() {
                     if crate::split_expression::need_split_expression(ctx, &e.span) {
-                        let ens_exp = crate::ast_to_sst::expr_to_exp(ctx, &ens_pars, e)?;
+                        let ens_exp = crate::ast_to_sst::expr_to_exp(ctx, &state.fun_ssts,  &ens_pars, e)?;
                         let error = air::errors::error(crate::def::SPLIT_POST_FAILURE, &e.span);
                         let splitted_exprs = crate::split_expression::split_expr(
                             ctx,
@@ -760,8 +754,7 @@
                 stm
             };
 
-            let stm = state.finalize_stm(&stm);
->>>>>>> 812a603d
+            let stm = state.finalize_stm(&ctx, &state.fun_ssts, &stm)?;
             state.ret_post = None;
 
             // Check termination
