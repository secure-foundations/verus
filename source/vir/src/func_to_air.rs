use crate::ast::{
    Function, FunctionKind, GenericBoundX, Ident, Idents, Mode, Param, ParamX, Params,
    SpannedTyped, Typ, TypX, Typs, VirErr,
};
use crate::ast_util::QUANT_FORALL;
use crate::context::Ctx;
use crate::def::{
    prefix_ensures, prefix_fuel_id, prefix_fuel_nat, prefix_pre_var, prefix_recursive_fun,
    prefix_requires, suffix_global_id, suffix_local_stmt_id, suffix_typ_param_id,
    CommandsWithContext, SnapPos, Spanned, FUEL_BOOL, FUEL_BOOL_DEFAULT, FUEL_LOCAL, FUEL_TYPE,
    SUCC, ZERO,
};
use crate::sst::{BndX, Exp, ExpX, Par, ParPurpose, ParX, Pars, Stm, StmX};
use crate::sst_to_air::{
    exp_to_expr, fun_to_air_ident, typ_invariant, typ_to_air, ExprCtxt, ExprMode,
};
use crate::util::vec_map;
use air::ast::{
    BinaryOp, Bind, BindX, Binder, BinderX, Command, CommandX, Commands, DeclX, Expr, ExprX, Quant,
    Span, Trigger, Triggers,
};
use air::ast_util::{
    bool_typ, ident_apply, ident_binder, ident_var, mk_and, mk_bind_expr, mk_eq, mk_implies,
    str_apply, str_ident, str_typ, str_var, string_apply,
};
use air::errors::ErrorLabel;
use std::sync::Arc;

// binder for forall (typ_params params)
pub(crate) fn func_bind_trig(
    ctx: &Ctx,
    typ_params: &Idents,
    params: &Pars,
    trig_exprs: &Vec<Expr>,
    add_fuel: bool,
) -> Bind {
    let mut binders: Vec<air::ast::Binder<air::ast::Typ>> = Vec::new();
    for typ_param in typ_params.iter() {
        binders.push(ident_binder(&suffix_typ_param_id(&typ_param), &str_typ(crate::def::TYPE)));
    }
    for param in params.iter() {
        let name = if matches!(param.x.purpose, ParPurpose::MutPre) {
            prefix_pre_var(&param.x.name)
        } else {
            param.x.name.clone()
        };
        binders.push(ident_binder(&suffix_local_stmt_id(&name), &typ_to_air(ctx, &param.x.typ)));
    }
    if add_fuel {
        binders.push(ident_binder(&str_ident(FUEL_LOCAL), &str_typ(FUEL_TYPE)));
    }
    let trigger: Trigger = Arc::new(trig_exprs.clone());
    let triggers: Triggers = Arc::new(vec![trigger]);
    Arc::new(BindX::Quant(Quant::Forall, Arc::new(binders), triggers))
}

// binder for forall (typ_params params)
pub(crate) fn func_bind(
    ctx: &Ctx,
    typ_params: &Idents,
    params: &Pars,
    trig_expr: &Expr,
    add_fuel: bool,
) -> Bind {
    func_bind_trig(ctx, typ_params, params, &vec![trig_expr.clone()], add_fuel)
}

// arguments for function call f(typ_args, params)
pub(crate) fn func_def_typs_args(typ_args: &Typs, params: &Pars) -> Vec<Expr> {
    let mut f_args: Vec<Expr> = Vec::new();
    for typ_arg in typ_args.iter() {
        f_args.push(crate::sst_to_air::typ_to_id(typ_arg));
    }
    for param in params.iter() {
        let name = if matches!(param.x.purpose, ParPurpose::MutPre) {
            prefix_pre_var(&param.x.name)
        } else {
            param.x.name.clone()
        };
        f_args.push(ident_var(&suffix_local_stmt_id(&name)));
    }
    f_args
}

// arguments for function call f(typ_params, params)
pub(crate) fn func_def_args(typ_params: &Idents, params: &Pars) -> Vec<Expr> {
    let typ_args = Arc::new(vec_map(&typ_params, |x| Arc::new(TypX::TypParam(x.clone()))));
    func_def_typs_args(&typ_args, params)
}

// (forall (...) (=> cond (= (f ...) body)))
fn func_def_quant(
    ctx: &Ctx,
    name: &Ident,
    typ_params: &Idents,
    typ_args: &Typs,
    params: &Pars,
    pre: &Vec<Expr>,
    body: Expr,
) -> Result<Expr, VirErr> {
    let f_args = func_def_typs_args(typ_args, params);
    let f_app = string_apply(name, &Arc::new(f_args));
    let f_eq = Arc::new(ExprX::Binary(BinaryOp::Eq, f_app.clone(), body));
    let f_imply = mk_implies(&mk_and(pre), &f_eq);
    Ok(mk_bind_expr(&func_bind(ctx, typ_params, params, &f_app, false), &f_imply))
}

fn func_body_to_air(
    ctx: &Ctx,
    decl_commands: &mut Vec<Command>,
    check_commands: &mut Vec<Command>,
    function: &Function,
    body: &crate::ast::Expr,
) -> Result<(), VirErr> {
    let id_fuel = prefix_fuel_id(&fun_to_air_ident(&function.x.name));

    let pars = params_to_pars(&function.x.params, false);

    // ast --> sst
    let mut state = crate::ast_to_sst::State::new();
    state.declare_params(&pars);
    state.view_as_spec = true;
    let body_exp = crate::ast_to_sst::expr_to_pure_exp(&ctx, &mut state, &body)?;
    let body_exp = state.finalize_exp(&body_exp);

    let mut decrease_by_stms: Vec<Stm> = Vec::new();
    let decrease_by_reqs = if let Some(req) = &function.x.decrease_when {
        let exp = crate::ast_to_sst::expr_to_exp(ctx, &pars, req)?;
        let expr = exp_to_expr(ctx, &exp, ExprCtxt { mode: ExprMode::Spec, is_bit_vector: false });
        decrease_by_stms.push(Spanned::new(req.span.clone(), StmX::Assume(exp)));
        vec![expr]
    } else {
        vec![]
    };
    if let Some(fun) = &function.x.decrease_by {
        let decrease_by_fun = &ctx.func_map[fun];
        state.view_as_spec = false;
        let (body_stms, _exp) = crate::ast_to_sst::expr_to_stm_or_error(
            &ctx,
            &mut state,
            decrease_by_fun.x.body.as_ref().expect("decreases_by has body"),
        )?;
        decrease_by_stms.extend(body_stms);
    }
    state.finalize();

    // Check termination
    let (is_recursive, termination_commands, body_exp) = crate::recursion::check_termination_exp(
        ctx,
        function,
        state.local_decls,
        &body_exp,
        decrease_by_stms,
    )?;
    check_commands.extend(termination_commands.iter().cloned());

    // non-recursive:
    //   (axiom (fuel_bool_default fuel%f))
    if function.x.fuel > 0 {
        let axiom_expr = str_apply(&FUEL_BOOL_DEFAULT, &vec![ident_var(&id_fuel)]);
        let fuel_axiom = Arc::new(DeclX::Axiom(axiom_expr));
        decl_commands.push(Arc::new(CommandX::Global(fuel_axiom)));
    }

    // For trait method implementations, use trait method function name and add Self type argument
    let (name, typ_args) = if let FunctionKind::TraitMethodImpl {
        method,
        trait_typ_args,
        datatype,
        datatype_typ_args,
        ..
    } = &function.x.kind
    {
        let self_typ = Arc::new(TypX::Datatype(datatype.clone(), datatype_typ_args.clone()));
        let mut typ_args = vec![self_typ];
        typ_args.append(&mut (**trait_typ_args).clone());
        (method.clone(), typ_args)
    } else {
        let typ_args = vec_map(&function.x.typ_params(), |x| Arc::new(TypX::TypParam(x.clone())));
        (function.x.name.clone(), typ_args)
    };

    // non-recursive:
    //   (axiom (=> (fuel_bool fuel%f) (forall (...) (= (f ...) body))))
    // recursive:
    //   (declare-const fuel_nat%f Fuel)
    //   (axiom (forall (... fuel) (= (rec%f ... fuel) (rec%f ... zero) )))
    //   (axiom (forall (... fuel) (= (rec%f ... (succ fuel)) body[rec%f ... fuel] )))
    //   (axiom (=> (fuel_bool fuel%f) (forall (...) (= (f ...) (rec%f ... (succ fuel_nat%f))))))
    let body_expr =
        exp_to_expr(&ctx, &body_exp, ExprCtxt { mode: ExprMode::Body, is_bit_vector: false });
    let def_body = if !is_recursive {
        body_expr
    } else {
        let rec_f = suffix_global_id(&fun_to_air_ident(&prefix_recursive_fun(&name)));
        let fuel_nat_f = prefix_fuel_nat(&fun_to_air_ident(&name));
        let args = func_def_args(&function.x.typ_params(), &pars);
        let mut args_zero = args.clone();
        let mut args_fuel = args.clone();
        let mut args_succ = args.clone();
        let mut args_def = args;
        args_zero.push(str_var(ZERO));
        args_fuel.push(str_var(FUEL_LOCAL));
        args_succ.push(str_apply(SUCC, &vec![str_var(FUEL_LOCAL)]));
        args_def.push(str_apply(SUCC, &vec![ident_var(&fuel_nat_f)]));
        let rec_f_zero = ident_apply(&rec_f, &args_zero);
        let rec_f_fuel = ident_apply(&rec_f, &args_fuel);
        let rec_f_succ = ident_apply(&rec_f, &args_succ);
        let rec_f_def = ident_apply(&rec_f, &args_def);
        let eq_zero = mk_eq(&rec_f_fuel, &rec_f_zero);
        let eq_body = mk_eq(&rec_f_succ, &body_expr);
        let bind_zero = func_bind(ctx, &function.x.typ_params(), &pars, &rec_f_fuel, true);
        let bind_body = func_bind(ctx, &function.x.typ_params(), &pars, &rec_f_succ, true);
        let implies_body = mk_implies(&mk_and(&decrease_by_reqs), &eq_body);
        let forall_zero = mk_bind_expr(&bind_zero, &eq_zero);
        let forall_body = mk_bind_expr(&bind_body, &implies_body);
        let fuel_nat_decl = Arc::new(DeclX::Const(fuel_nat_f, str_typ(FUEL_TYPE)));
        let axiom_zero = Arc::new(DeclX::Axiom(forall_zero));
        let axiom_body = Arc::new(DeclX::Axiom(forall_body));
        decl_commands.push(Arc::new(CommandX::Global(fuel_nat_decl)));
        decl_commands.push(Arc::new(CommandX::Global(axiom_zero)));
        decl_commands.push(Arc::new(CommandX::Global(axiom_body)));
        rec_f_def
    };

    let e_forall = func_def_quant(
        ctx,
        &suffix_global_id(&fun_to_air_ident(&name)),
        &function.x.typ_params(),
        &Arc::new(typ_args),
        &pars,
        &decrease_by_reqs,
        def_body,
    )?;
    let fuel_bool = str_apply(FUEL_BOOL, &vec![ident_var(&id_fuel)]);
    let def_axiom = Arc::new(DeclX::Axiom(mk_implies(&fuel_bool, &e_forall)));
    decl_commands.push(Arc::new(CommandX::Global(def_axiom)));
    Ok(())
}

pub fn req_ens_to_air(
    ctx: &Ctx,
    commands: &mut Vec<Command>,
    params: &Pars,
    typing_invs: &Vec<Expr>,
    specs: &Vec<crate::ast::Expr>,
    typ_params: &Idents,
    typs: &air::ast::Typs,
    name: &Ident,
    msg: &Option<String>,
) -> Result<bool, VirErr> {
    if specs.len() + typing_invs.len() > 0 {
        let mut all_typs = (**typs).clone();
        for _ in typ_params.iter() {
            all_typs.insert(0, str_typ(crate::def::TYPE));
        }
        let decl = Arc::new(DeclX::Fun(name.clone(), Arc::new(all_typs), bool_typ()));
        commands.push(Arc::new(CommandX::Global(decl)));
        let mut exprs: Vec<Expr> = Vec::new();
        for e in typing_invs {
            exprs.push(e.clone());
        }
        for e in specs.iter() {
            let exp = crate::ast_to_sst::expr_to_exp(ctx, params, e)?;
            let expr =
                exp_to_expr(ctx, &exp, ExprCtxt { mode: ExprMode::Spec, is_bit_vector: false });
            let loc_expr = match msg {
                None => expr,
                Some(msg) => {
                    let l = ErrorLabel { span: e.span.clone(), msg: msg.clone() };
                    let ls = Arc::new(vec![l]);
                    Arc::new(ExprX::LabeledAxiom(ls, expr))
                }
            };
            exprs.push(loc_expr);
        }
        let body = mk_and(&exprs);
        let typ_args = Arc::new(vec_map(&typ_params, |x| Arc::new(TypX::TypParam(x.clone()))));
        let e_forall = func_def_quant(ctx, &name, &typ_params, &typ_args, &params, &vec![], body)?;
        let req_ens_axiom = Arc::new(DeclX::Axiom(e_forall));
        commands.push(Arc::new(CommandX::Global(req_ens_axiom)));
        Ok(true)
    } else {
        Ok(false)
    }
}

/// Returns vector of commands that declare the function symbol itself,
/// as well as any related functions symbols (e.g., recursive versions),
/// if the function is a spec function.
pub fn func_name_to_air(ctx: &Ctx, function: &Function) -> Result<Commands, VirErr> {
    let mut commands: Vec<Command> = Vec::new();
    if function.x.mode == Mode::Spec {
        if let FunctionKind::TraitMethodImpl { .. } = &function.x.kind {
            // Implementations of trait methods use the trait method declaration's function,
            // so there's no need to declare another function.
            return Ok(Arc::new(vec![]));
        }

        let mut all_typs = vec_map(&function.x.params, |param| typ_to_air(ctx, &param.x.typ));
        for _ in function.x.typ_bounds.iter() {
            all_typs.insert(0, str_typ(crate::def::TYPE));
        }

        // Declare the function symbol itself
        let typ = typ_to_air(ctx, &function.x.ret.x.typ);
        let name = suffix_global_id(&fun_to_air_ident(&function.x.name));
        let decl = Arc::new(DeclX::Fun(name, Arc::new(all_typs), typ.clone()));
        commands.push(Arc::new(CommandX::Global(decl)));

        // Check whether we need to declare the recursive version too
        if let Some(body) = &function.x.body {
            let body_exp = crate::ast_to_sst::expr_to_exp_as_spec(
                &ctx,
                &params_to_pars(&function.x.params, false),
                &body,
            )?;
            if crate::recursion::is_recursive_exp(ctx, &function.x.name, &body_exp) {
                let rec_f =
                    suffix_global_id(&fun_to_air_ident(&prefix_recursive_fun(&function.x.name)));
                let mut rec_typs =
                    vec_map(&*function.x.params, |param| typ_to_air(ctx, &param.x.typ));
                for _ in function.x.typ_bounds.iter() {
                    rec_typs.insert(0, str_typ(crate::def::TYPE));
                }
                rec_typs.push(str_typ(FUEL_TYPE));
                let rec_decl = Arc::new(DeclX::Fun(rec_f, Arc::new(rec_typs), typ));
                commands.push(Arc::new(CommandX::Global(rec_decl)));
            }
        }
    }
    Ok(Arc::new(commands))
}

pub(crate) fn param_to_par(param: &Param, allow_is_mut: bool) -> Par {
    param.map_x(|p| {
        let ParamX { name, typ, mode, is_mut } = p;
        if *is_mut && !allow_is_mut {
            panic!("mut unexpected here");
        }
        ParX { name: name.clone(), typ: typ.clone(), mode: *mode, purpose: ParPurpose::Regular }
    })
}

pub(crate) fn params_to_pars(params: &Params, allow_is_mut: bool) -> Pars {
    Arc::new(vec_map(params, |p| param_to_par(p, allow_is_mut)))
}

fn params_to_pre_post_pars(params: &Params, pre: bool) -> Pars {
    Arc::new(
        params
            .iter()
            .flat_map(|param| {
                let mut res = Vec::new();
                if param.x.is_mut {
                    res.push(param.map_x(|p| ParX {
                        name: p.name.clone(),
                        typ: p.typ.clone(),
                        mode: p.mode,
                        purpose: ParPurpose::MutPre,
                    }));
                }
                if !(param.x.is_mut && pre) {
                    res.push(param.map_x(|p| ParX {
                        name: p.name.clone(),
                        typ: p.typ.clone(),
                        mode: p.mode,
                        purpose: if param.x.is_mut {
                            ParPurpose::MutPost
                        } else {
                            ParPurpose::Regular
                        },
                    }));
                }
                res
            })
            .collect::<Vec<_>>(),
    )
}

pub fn func_decl_to_air(ctx: &mut Ctx, function: &Function) -> Result<Commands, VirErr> {
    // let typ_params: Vec<_> = funxtion.x.typ_bounds.iter().map(|_| str_typ(crate::def::TYPE)).collect();
    let req_typs: Arc<Vec<_>> =
        Arc::new(function.x.params.iter().map(|param| typ_to_air(ctx, &param.x.typ)).collect());
    let mut decl_commands: Vec<Command> = Vec::new();
    if function.x.require.len() > 0 {
        let msg = match (function.x.mode, &function.x.attrs.custom_req_err) {
            // We don't highlight the failed precondition if the programmer supplied their own msg
            (_, Some(_)) => None,
            // Standard message
            (Mode::Spec, None) => Some("recommendation not met".to_string()),
            (_, None) => Some("failed precondition".to_string()),
        };
        let req_params = params_to_pre_post_pars(&function.x.params, true);
        let _ = req_ens_to_air(
            ctx,
            &mut decl_commands,
            &req_params,
            &vec![],
            &function.x.require,
            &function.x.typ_params(),
            &req_typs,
            &prefix_requires(&fun_to_air_ident(&function.x.name)),
            &msg,
        )?;
    }
    Ok(Arc::new(decl_commands))
}

pub fn func_axioms_to_air(
    ctx: &mut Ctx,
    function: &Function,
    public_body: bool,
) -> Result<(Commands, Commands), VirErr> {
    let mut ens_typs: Vec<_> = function
        .x
        .params
        .iter()
        .flat_map(|param| {
            let air_typ = typ_to_air(ctx, &param.x.typ);
            if !param.x.is_mut { vec![air_typ] } else { vec![air_typ.clone(), air_typ] }
        })
        .collect();
    let mut decl_commands: Vec<Command> = Vec::new();
    let mut check_commands: Vec<Command> = Vec::new();
    match function.x.mode {
        Mode::Spec => {
            // Body
            if public_body {
                if let Some(body) = &function.x.body {
                    func_body_to_air(ctx, &mut decl_commands, &mut check_commands, function, body)?;
                }
            }

            if let FunctionKind::TraitMethodImpl { .. } = &function.x.kind {
                // For a trait method implementation, we just need to supply a body axiom
                // for the existing trait method declaration function, so we can return here.
                return Ok((Arc::new(decl_commands), Arc::new(check_commands)));
            }

            let name = suffix_global_id(&fun_to_air_ident(&function.x.name));

            // Return typing invariant
            let mut f_args: Vec<Expr> = Vec::new();
            let mut f_pre: Vec<Expr> = Vec::new();
            for typ_param in function.x.typ_params().iter() {
                f_args.push(ident_var(&suffix_typ_param_id(&typ_param.clone())));
            }
            for param in function.x.params.iter() {
                let arg = ident_var(&suffix_local_stmt_id(&param.x.name.clone()));
                f_args.push(arg.clone());
                if let Some(pre) = typ_invariant(ctx, &param.x.typ, &arg) {
                    f_pre.push(pre.clone());
                }
            }
            let f_app = ident_apply(&name, &Arc::new(f_args));
            if let Some(post) = typ_invariant(ctx, &function.x.ret.x.typ, &f_app) {
                // (axiom (forall (...) (=> pre post)))
                let e_forall = mk_bind_expr(
                    &func_bind(
                        ctx,
                        &function.x.typ_params(),
                        &params_to_pars(&function.x.params, false),
                        &f_app,
                        false,
                    ),
                    &mk_implies(&mk_and(&f_pre), &post),
                );
                let inv_axiom = Arc::new(DeclX::Axiom(e_forall));
                decl_commands.push(Arc::new(CommandX::Global(inv_axiom)));
            }
        }
        Mode::Exec | Mode::Proof => {
            assert!(!function.x.attrs.is_decrease_by);

            if let FunctionKind::TraitMethodImpl { .. } = &function.x.kind {
                // For a trait method implementation, we inherit the trait requires/ensures,
                // so we can just return here.
                return Ok((Arc::new(decl_commands), Arc::new(check_commands)));
            }

            let params = params_to_pre_post_pars(&function.x.params, false);
            let mut ens_params = (*params).clone();
            let mut ens_typing_invs: Vec<Expr> = Vec::new();
            if function.x.has_return() {
                let ParamX { name, typ, .. } = &function.x.ret.x;
                ens_typs.push(typ_to_air(ctx, &typ));
                ens_params.push(param_to_par(&function.x.ret, false));
                if let Some(expr) =
                    typ_invariant(ctx, &typ, &ident_var(&suffix_local_stmt_id(&name)))
                {
                    ens_typing_invs.push(expr);
                }
            }
            // typing invariants for synthetic out-params for &mut params
            for param in params.iter().filter(|p| matches!(p.x.purpose, ParPurpose::MutPost)) {
                if let Some(expr) = typ_invariant(
                    ctx,
                    &param.x.typ,
                    &ident_var(&suffix_local_stmt_id(&param.x.name)),
                ) {
                    ens_typing_invs.push(expr);
                }
            }
            let has_ens_pred = req_ens_to_air(
                ctx,
                &mut decl_commands,
                &Arc::new(ens_params),
                &ens_typing_invs,
                &function.x.ensure,
                &function.x.typ_params(),
                &Arc::new(ens_typs),
                &prefix_ensures(&fun_to_air_ident(&function.x.name)),
                &None,
            )?;
            if has_ens_pred {
                ctx.funcs_with_ensure_predicate.insert(function.x.name.clone());
            }
            if function.x.attrs.broadcast_forall {
                let span = &function.span;
                let req = crate::ast_util::conjoin(span, &*function.x.require);
                let ens = crate::ast_util::conjoin(span, &*function.x.ensure);
                let req_ens = crate::ast_util::mk_implies(span, &req, &ens);
                let exp = crate::ast_to_sst::expr_to_bind_decls_exp(ctx, &params, &req_ens)?;
                let mut vars: Vec<Ident> = Vec::new();
                let mut binders: Vec<Binder<Typ>> = Vec::new();
                for (name, bound) in function.x.typ_bounds.iter() {
                    match &**bound {
                        GenericBoundX::Traits(ts) if ts.len() == 0 => {
                            vars.push(crate::def::suffix_typ_param_id(&name));
                            let typ = Arc::new(TypX::TypeId);
                            let bind = BinderX { name: name.clone(), a: typ };
                            binders.push(Arc::new(bind));
                        }
                        GenericBoundX::Traits(_) => {
                            todo!()
                        }
                        GenericBoundX::FnSpec(..) => {}
                    }
                }
                for param in params.iter() {
                    vars.push(param.x.name.clone());
                    binders.push(crate::ast_util::par_to_binder(&param));
                }
                let triggers = crate::triggers::build_triggers(ctx, span, &vars, &exp, true)?;
                let bndx = BndX::Quant(QUANT_FORALL, Arc::new(binders), triggers);
                let forallx = ExpX::Bind(Spanned::new(span.clone(), bndx), exp);
                let forall = SpannedTyped::new(&span, &Arc::new(TypX::Bool), forallx);
                let expr = exp_to_expr(
                    ctx,
                    &forall,
                    ExprCtxt { mode: ExprMode::Spec, is_bit_vector: false },
                );
                let axiom = Arc::new(DeclX::Axiom(expr));
                decl_commands.push(Arc::new(CommandX::Global(axiom)));
            }
        }
    }
    Ok((Arc::new(decl_commands), Arc::new(check_commands)))
}

pub enum FuncDefPhase {
    CheckingSpecs,
    CheckingProofExec,
}

pub fn func_def_to_air(
    ctx: &Ctx,
    function: &Function,
    phase: FuncDefPhase,
    checking_recommends: bool,
) -> Result<(Arc<Vec<CommandsWithContext>>, Vec<(Span, SnapPos)>), VirErr> {
    let erasure_mode = match (function.x.mode, function.x.is_const) {
        (Mode::Spec, true) => Mode::Exec,
        (mode, _) => mode,
    };
    match (phase, erasure_mode, checking_recommends, &function.x.body) {
        (_, _, _, None)
        | (FuncDefPhase::CheckingSpecs, Mode::Proof | Mode::Exec, _, Some(_))
        | (FuncDefPhase::CheckingSpecs, Mode::Spec, false, Some(_))
        | (FuncDefPhase::CheckingProofExec, Mode::Spec, _, Some(_)) => {
            Ok((Arc::new(vec![]), vec![]))
        }
        (FuncDefPhase::CheckingSpecs, Mode::Spec, true, Some(body))
        | (FuncDefPhase::CheckingProofExec, Mode::Proof | Mode::Exec, _, Some(body)) => {
            // Note: since is_const functions serve double duty as exec and spec,
            // we generate an exec check for them here to catch any arithmetic overflows.
            let (trait_typ_substs, req_ens_function) = if let FunctionKind::TraitMethodImpl {
                method,
                trait_path,
                trait_typ_args,
                datatype,
                datatype_typ_args,
            } = &function.x.kind
            {
                // Inherit requires/ensures from trait method declaration
                let self_typ =
                    Arc::new(TypX::Datatype(datatype.clone(), datatype_typ_args.clone()));
                let mut trait_typ_substs: Vec<(Ident, Typ)> =
                    vec![(crate::def::trait_self_type_param(), self_typ)];
                let tr = &ctx.trait_map[trait_path];
                assert!(tr.x.typ_params.len() == trait_typ_args.len());
                for ((x, _, _), t) in tr.x.typ_params.iter().zip(trait_typ_args.iter()) {
                    trait_typ_substs.push((x.clone(), t.clone()));
                }
                (trait_typ_substs, &ctx.func_map[method])
            } else {
                (vec![], function)
            };

            let mut state = crate::ast_to_sst::State::new();
            let mut ens_params = (*function.x.params).clone();
            let dest = if function.x.has_return() {
                let ParamX { name, typ, .. } = &function.x.ret.x;
                ens_params.push(function.x.ret.clone());
                state.declare_new_var(name, typ, false, false);
                Some((name.clone(), Some(0)))
            } else {
                None
            };
            let ens_params = Arc::new(ens_params);
            let req_pars = params_to_pars(&function.x.params, true);
            let ens_pars = params_to_pars(&ens_params, true);

            for param in function.x.params.iter() {
                state.declare_new_var(&param.x.name, &param.x.typ, param.x.is_mut, false);
            }

            let mut req_stms: Vec<Stm> = Vec::new();
            let mut reqs: Vec<Exp> = Vec::new();
            for e in req_ens_function.x.require.iter() {
                if ctx.checking_recommends() {
                    let (stms, exp) =
                        crate::ast_to_sst::expr_to_pure_exp_check(ctx, &mut state, e)?;
                    req_stms.extend(stms);
                    req_stms.push(Spanned::new(exp.span.clone(), StmX::Assume(exp)));
                } else {
                    reqs.push(crate::ast_to_sst::expr_to_exp(ctx, &req_pars, e)?);
                }
            }
            let mut ens_stmts: Vec<Stm> = Vec::new();
            let mut enss: Vec<Exp> = Vec::new();
            for e in req_ens_function.x.ensure.iter() {
                if ctx.checking_recommends() {
                    ens_stmts.extend(crate::ast_to_sst::check_pure_expr(ctx, &mut state, e)?);
                } else {
                    enss.push(crate::ast_to_sst::expr_to_exp(ctx, &ens_pars, e)?);
                }
            }
            let enss = Arc::new(enss);

            // AST --> SST
            state.ret_post = Some((dest.clone(), ens_stmts.clone(), enss.clone()));
            let (mut stm, skip_ensures) =
                crate::ast_to_sst::expr_to_one_stm_dest(&ctx, &mut state, &body, &dest)?;
            if ctx.checking_recommends() && trait_typ_substs.len() == 0 {
                if let Some(fun) = &function.x.decrease_by {
                    let decrease_by_fun = &ctx.func_map[fun];
                    let (body_stms, _exp) = crate::ast_to_sst::expr_to_stm_or_error(
                        &ctx,
                        &mut state,
                        decrease_by_fun.x.body.as_ref().expect("decreases_by has body"),
                    )?;
                    req_stms.extend(body_stms);
                }
                req_stms.push(stm);
                if !skip_ensures {
                    req_stms.extend(ens_stmts);
                }
                stm = crate::ast_to_sst::stms_to_one_stm(&body.span, req_stms);
            }
            let stm = state.finalize_stm(&stm);
            state.ret_post = None;

            // Check termination
            let (decls, stm) = if ctx.checking_recommends() {
                (vec![], stm)
            } else {
                crate::recursion::check_termination_stm(ctx, function, &stm)?
            };

            // SST --> AIR
            for decl in decls {
                state.new_statement_var(&decl.ident.0);
                state.local_decls.push(decl.clone());
            }

            let (commands, snap_map) = crate::sst_to_air::body_stm_to_air(
                ctx,
                &function.span,
                &trait_typ_substs,
                &function.x.typ_params(),
                &function.x.params,
                &state.local_decls,
                &function.x.attrs.hidden,
                &reqs,
                &enss,
                &function.x.mask_spec,
                function.x.mode,
                &stm,
                function.x.attrs.bit_vector,
                skip_ensures,
                function.x.attrs.nonlinear,
<<<<<<< HEAD
                function.x.attrs.spinoff_z3,
=======
                function.x.attrs.spinoff_prover,
>>>>>>> f64dd4b1
            );

            state.finalize();
            Ok((Arc::new(commands), snap_map))
        }
    }
}<|MERGE_RESOLUTION|>--- conflicted
+++ resolved
@@ -701,11 +701,7 @@
                 function.x.attrs.bit_vector,
                 skip_ensures,
                 function.x.attrs.nonlinear,
-<<<<<<< HEAD
-                function.x.attrs.spinoff_z3,
-=======
                 function.x.attrs.spinoff_prover,
->>>>>>> f64dd4b1
             );
 
             state.finalize();
