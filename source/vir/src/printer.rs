--- conflicted
+++ resolved
@@ -413,11 +413,7 @@
             is_decrease_by,
             check_recommends,
             nonlinear,
-<<<<<<< HEAD
-            spinoff_z3,
-=======
             spinoff_prover,
->>>>>>> f64dd4b1
         } = &**attrs;
 
         let mut nodes = vec![
@@ -453,13 +449,8 @@
         if *nonlinear {
             nodes.push(str_to_node("+nonlinear"));
         }
-<<<<<<< HEAD
-        if *spinoff_z3 {
-            nodes.push(str_to_node("+spinoff_z3"));
-=======
         if *spinoff_prover {
             nodes.push(str_to_node("+spinoff_prover"));
->>>>>>> f64dd4b1
         }
 
         Node::List(nodes)
