--- conflicted
+++ resolved
@@ -3,11 +3,7 @@
 use crate::rust_to_vir_base::{
     def_id_to_vir_path, def_to_path_ident, get_range, get_trigger, get_var_mode, hack_get_def_name,
     ident_to_var, is_smt_arith, is_smt_equality, mid_ty_to_vir, mid_ty_to_vir_opt, mk_range,
-<<<<<<< HEAD
-    parse_attrs, ty_to_vir, typ_of_node, Attr,
-=======
-    ty_to_vir, typ_of_node, typ_of_node_expect_mut_ref,
->>>>>>> 2021cc8f
+    parse_attrs, ty_to_vir, typ_of_node, Attr, typ_of_node_expect_mut_ref,
 };
 use crate::util::{
     err_span_str, err_span_string, slice_vec_map_result, spanned_new, spanned_typed_new,
@@ -868,7 +864,6 @@
     Ok(pattern)
 }
 
-<<<<<<< HEAD
 /// Check for the #[verifier(invariant_block)] attribute
 pub fn attrs_is_invariant_block(attrs: &[Attribute]) -> Result<bool, VirErr> {
     let attrs_vec = parse_attrs(attrs)?;
@@ -1056,7 +1051,8 @@
 
     let e = ExprX::OpenInvariant(vir_arg, vir_binder, vir_body);
     return Ok(spanned_typed_new(expr.span, &typ_of_node(bctx, &expr.hir_id), e));
-=======
+}
+
 #[derive(PartialEq, Eq, Debug, Clone, Copy)]
 pub enum ExprModifier {
     Regular,
@@ -1075,7 +1071,6 @@
         TyKind::Tuple(_) => Ok(ExprModifier::Regular),
         _ => unsupported_err!(expr.span, "dereferencing this type is unsupported", expr),
     }
->>>>>>> 2021cc8f
 }
 
 pub(crate) fn expr_to_vir_inner<'tcx>(
@@ -1109,7 +1104,6 @@
 
     match &expr.kind {
         ExprKind::Block(body, _) => {
-<<<<<<< HEAD
             if is_invariant_block(bctx, expr)? {
                 invariant_block_to_vir(bctx, expr)
             } else {
@@ -1119,19 +1113,9 @@
                         .flatten()
                         .collect(),
                 );
-                let vir_expr = body.expr.map(|expr| expr_to_vir(bctx, &expr)).transpose()?;
+                let vir_expr = body.expr.map(|expr| expr_to_vir(bctx, &expr, modifier)).transpose()?;
                 Ok(mk_expr(ExprX::Block(vir_stmts, vir_expr)))
             }
-=======
-            let vir_stmts: Stmts = Arc::new(
-                slice_vec_map_result(body.stmts, |stmt| stmt_to_vir(bctx, stmt))?
-                    .into_iter()
-                    .flatten()
-                    .collect(),
-            );
-            let vir_expr = body.expr.map(|expr| expr_to_vir(bctx, &expr, modifier)).transpose()?;
-            Ok(mk_expr(ExprX::Block(vir_stmts, vir_expr)))
->>>>>>> 2021cc8f
         }
         ExprKind::Call(fun, args_slice) => {
             match fun.kind {
