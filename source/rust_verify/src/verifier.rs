use crate::config::{Args, ShowTriggers};
use crate::context::{ContextX, ErasureInfo};
use crate::debugger::Debugger;
use crate::unsupported;
use crate::util::{error, from_raw_span, signalling};
use air::ast::{Command, CommandX, Commands};
use air::context::{QueryContext, ValidityResult};
use air::errors::{Error, ErrorLabel};
use rustc_hir::OwnerNode;
use rustc_interface::interface::Compiler;

use rustc_middle::ty::TyCtxt;
use rustc_span::source_map::SourceMap;
use rustc_span::{CharPos, FileName, MultiSpan, Span};
use std::collections::{HashMap, HashSet};
use std::fs::File;
use std::io::Write;
use std::sync::{Arc, Mutex};
use std::time::{Duration, Instant};

use vir::ast::{Fun, Function, InferMode, Krate, Mode, VirErr, Visibility};
use vir::ast_util::{fun_as_rust_dbg, fun_name_crate_relative, is_visible_to};
use vir::def::SnapPos;
use vir::def::{CommandsWithContext, CommandsWithContextX};
use vir::recursion::Node;

const RLIMIT_PER_SECOND: u32 = 3000000;

pub struct VerifierCallbacks {
    pub verifier: Arc<Mutex<Verifier>>,
    pub vir_ready: signalling::Signaller<bool>,
    pub now_verify: signalling::Signalled<bool>,
}

pub struct Verifier {
    pub encountered_vir_error: bool,
    pub count_verified: u64,
    pub count_errors: u64,
    pub errors: Vec<Vec<ErrorSpan>>,
    pub args: Args,
    pub test_capture_output: Option<std::sync::Arc<std::sync::Mutex<Vec<u8>>>>,
    pub erasure_hints: Option<crate::erase::ErasureHints>,
    pub time_vir: Duration,
    pub time_vir_rust_to_vir: Duration,
    pub time_vir_verify: Duration,
    pub time_air: Duration,
    pub time_smt_init: Duration,
    pub time_smt_run: Duration,

    // If we've already created the log directory, this is the path to it:
    created_log_dir: Option<String>,
    vir_crate: Option<Krate>,
    air_no_span: Option<air::ast::Span>,
    inferred_modes: Option<HashMap<InferMode, Mode>>,
}

#[derive(Debug)]
pub struct ErrorSpan {
    pub description: Option<String>,
    pub span_data: (String, (usize, CharPos), (usize, CharPos)),
    /// The source line containing the span that caused the error.
    /// This is mainly used for testing, so that we can easily check that we got an error on the
    /// line we expected.
    pub test_span_line: String,
}

impl ErrorSpan {
    fn new_from_air_span(source_map: &SourceMap, msg: &String, air_span: &air::ast::Span) -> Self {
        let span: Span = from_raw_span(&air_span.raw_span);
        let filename: String = match source_map.span_to_filename(span) {
            FileName::Real(rfn) => rfn
                .local_path()
                .expect("internal error: not a local path")
                .to_str()
                .expect("internal error: path is not a valid string")
                .to_string(),
            _ => unsupported!("non real filenames in verifier errors", air_span),
        };
        let (start, end) = source_map.is_valid_span(span).expect("internal error: invalid Span");
        let test_span_line = {
            let span = source_map.span_extend_to_prev_char(span, '\n', false);
            let span = source_map.span_extend_to_next_char(span, '\n', false);
            source_map.span_to_snippet(span).expect("internal error: cannot extract Span line")
        };
        Self {
            description: Some(msg.clone()),
            span_data: (filename, (start.line, start.col), (end.line, end.col)),
            test_span_line: test_span_line,
        }
    }
}

#[derive(Clone, Copy, Debug, PartialEq, Eq)]
enum ErrorAs {
    Error,
    Warning,
    Note,
}

trait Diagnostics {
    fn diagnostic(&self) -> &rustc_errors::Handler;

    fn report_error(&self, error: &Error, error_as: ErrorAs);
}

impl Diagnostics for Compiler {
    fn diagnostic(&self) -> &rustc_errors::Handler {
        self.session().diagnostic()
    }

    fn report_error(&self, error: &Error, error_as: ErrorAs) {
        let mut v = Vec::new();
        for sp in &error.spans {
            let span: Span = from_raw_span(&sp.raw_span);
            v.push(span);
        }

        let mut multispan = MultiSpan::from_spans(v);

        for ErrorLabel { msg, span: sp } in &error.labels {
            let span: Span = from_raw_span(&sp.raw_span);
            multispan.push_span_label(span, msg.clone());
        }

        match error_as {
            ErrorAs::Note => self.diagnostic().span_note_without_error(multispan, &error.msg),
            ErrorAs::Warning => self.diagnostic().span_warn(multispan, &error.msg),
            ErrorAs::Error => self.diagnostic().span_err(multispan, &error.msg),
        }
    }
}

fn report_chosen_triggers(compiler: &Compiler, chosen: &vir::context::ChosenTriggers) {
    let span: Span = from_raw_span(&chosen.span.raw_span);
    let msg = "automatically chose triggers for this expression:";
    compiler.diagnostic().span_note_without_error(span, msg);
    for (n, trigger) in chosen.triggers.iter().enumerate() {
        let spans = MultiSpan::from_spans(
            trigger.iter().map(|(s, _)| from_raw_span(&s.raw_span)).collect(),
        );
        let msg = format!("  trigger {} of {}:", n + 1, chosen.triggers.len());
        compiler.diagnostic().span_note_without_error(spans, &msg);
    }
}

fn io_vir_err(msg: String, err: std::io::Error) -> VirErr {
    error(format!("{msg}: {err}"))
}

fn module_name(module: &vir::ast::Path) -> String {
    module.segments.iter().map(|s| s.to_string()).collect::<Vec<_>>().join("::")
}

impl Verifier {
    pub fn new(args: Args) -> Verifier {
        Verifier {
            encountered_vir_error: false,
            count_verified: 0,
            count_errors: 0,
            errors: Vec::new(),
            args,
            test_capture_output: None,
            erasure_hints: None,
            time_vir: Duration::new(0, 0),
            time_vir_rust_to_vir: Duration::new(0, 0),
            time_vir_verify: Duration::new(0, 0),
            time_air: Duration::new(0, 0),
            time_smt_init: Duration::new(0, 0),
            time_smt_run: Duration::new(0, 0),

            created_log_dir: None,
            vir_crate: None,
            air_no_span: None,
            inferred_modes: None,
        }
    }

    fn create_log_file(
        &mut self,
        module: Option<&vir::ast::Path>,
        function: Option<&vir::ast::Path>,
        suffix: &str,
    ) -> Result<File, VirErr> {
        if self.created_log_dir.is_none() {
            let dir = if let Some(dir) = &self.args.log_dir {
                dir.clone()
            } else {
                crate::config::LOG_DIR.to_string()
            };
            match std::fs::create_dir_all(dir.clone()) {
                Ok(()) => {
                    self.created_log_dir = Some(dir);
                }
                Err(err) => {
                    return Err(io_vir_err(format!("could not create directory {dir}"), err));
                }
            }
        }
        let dir_path = self.created_log_dir.clone().unwrap();
        let prefix = match module {
            None => "crate".to_string(),
            Some(module) if module.segments.len() == 0 => "root".to_string(),
            Some(module) => {
                module.segments.iter().map(|s| s.to_string()).collect::<Vec<_>>().join("__")
            }
        };
        let middle = match function {
            None => "".to_string(),
            Some(fcn) => format!(
                "__{}",
                fcn.segments.iter().map(|s| s.to_string()).collect::<Vec<_>>().join("__")
            ),
        };
        let path = std::path::Path::new(&dir_path).join(format!("{prefix}{middle}{suffix}"));
        match File::create(path.clone()) {
            Ok(file) => Ok(file),
            Err(err) => Err(io_vir_err(format!("could not open file {path:?}"), err)),
        }
    }

    /// Use when we expect our call to Z3 to always succeed
    /// If it doesn't, it's an internal error, not a failure
    /// to validate user code.
    fn check_internal_result(result: ValidityResult) {
        match result {
            ValidityResult::Valid => {}
            ValidityResult::TypeError(err) => {
                panic!("internal error: ill-typed AIR code: {}", err)
            }
            _ => panic!("internal error: decls should not generate queries ({:?})", result),
        }
    }

    /// Check the result of a query that was based on user input.
    /// Success/failure will (eventually) be communicated back to the user.
    /// Returns true if there was at least one Invalid resulting in an error.
    fn check_result_validity(
        &mut self,
        compiler: &Compiler,
        error_as: ErrorAs,
        air_context: &mut air::context::Context,
        assign_map: &HashMap<*const air::ast::Span, HashSet<Arc<std::string::String>>>,
        snap_map: &Vec<(air::ast::Span, SnapPos)>,
        command: &Command,
        context: &(&air::ast::Span, &str),
        is_singular: bool,
    ) -> bool {
        let report_long_running = || {
            let mut counter = 0;
            let report_fn: Box<dyn FnMut(std::time::Duration) -> ()> = Box::new(move |elapsed| {
                let msg =
                    format!("{} has been running for {} seconds", context.1, elapsed.as_secs());
                if counter % 5 == 0 {
                    let span = from_raw_span(&context.0.raw_span);
                    compiler.diagnostic().span_note_without_error(span, &msg);
                } else {
                    compiler.diagnostic().note_without_error(&msg);
                }
                counter += 1;
            });
            (std::time::Duration::from_secs(2), report_fn)
        };
        let is_check_valid = matches!(**command, CommandX::CheckValid(_));
<<<<<<< HEAD

        #[cfg(feature = "singular")]
        let mut result = if !is_singular {
            air_context.command(
                &command,
                QueryContext { report_long_running: Some(&mut report_long_running()) },
            )
        } else {
            crate::singular::check_singular_valid(
                air_context,
                &command,
                context.0,
                QueryContext { report_long_running: Some(&mut report_long_running()) },
            )
        };

        #[cfg(not(feature = "singular"))]
=======
        let time0 = Instant::now();
>>>>>>> f9d06195
        let mut result = air_context.command(
            &command,
            QueryContext { report_long_running: Some(&mut report_long_running()) },
        );
<<<<<<< HEAD

=======
        let time1 = Instant::now();
        self.time_air += time1 - time0;
>>>>>>> f9d06195
        let mut is_first_check = true;
        let mut checks_remaining = self.args.multiple_errors;
        let mut only_check_earlier = false;
        let mut invalidity = false;
        loop {
            match result {
                ValidityResult::Valid => {
                    if (is_check_valid && is_first_check && error_as == ErrorAs::Error)
                        || is_singular
                    {
                        self.count_verified += 1;
                    }
                    break;
                }
                ValidityResult::TypeError(err) => {
                    panic!("internal error: generated ill-typed AIR code: {}", err);
                }
                ValidityResult::Canceled => {
                    if is_first_check && error_as == ErrorAs::Error {
                        self.count_errors += 1;
                        invalidity = true;
                    }
                    let mut v = Vec::new();
                    v.push(from_raw_span(&context.0.raw_span));
                    let multispan = MultiSpan::from_spans(v);
                    compiler
                        .diagnostic()
                        .span_err(multispan, &format!("{}: rlimit exceeded", context.1));

                    self.errors.push(vec![ErrorSpan::new_from_air_span(
                        compiler.session().source_map(),
                        &context.1.to_string(),
                        &context.0,
                    )]);
                    break;
                }
                ValidityResult::Invalid(air_model, error) => {
                    if air_model.is_none() {
                        // singular_invalid case
                        self.count_errors += 1;
                        compiler.report_error(&error, error_as);
                        break;
                    }
                    let air_model = air_model.unwrap();

                    if is_first_check && error_as == ErrorAs::Error {
                        self.count_errors += 1;
                        invalidity = true;
                    }
                    compiler.report_error(&error, error_as);

                    if error_as == ErrorAs::Error {
                        let mut errors = vec![ErrorSpan::new_from_air_span(
                            compiler.session().source_map(),
                            &error.msg,
                            &error.spans[0],
                        )];
                        for ErrorLabel { msg, span } in &error.labels {
                            errors.push(ErrorSpan::new_from_air_span(
                                compiler.session().source_map(),
                                msg,
                                span,
                            ));
                        }

                        self.errors.push(errors);
                        if self.args.debug {
                            let mut debugger = Debugger::new(
                                air_model,
                                assign_map,
                                snap_map,
                                compiler.session().source_map(),
                            );
                            debugger.start_shell(air_context);
                        }
                    }

                    if self.args.multiple_errors == 0 {
                        break;
                    }
                    is_first_check = false;
                    if !only_check_earlier {
                        checks_remaining -= 1;
                        if checks_remaining == 0 {
                            only_check_earlier = true;
                        }
                    }

                    let time0 = Instant::now();
                    result = air_context.check_valid_again(
                        only_check_earlier,
                        QueryContext { report_long_running: Some(&mut report_long_running()) },
                    );
                    let time1 = Instant::now();
                    self.time_air += time1 - time0;
                }
                ValidityResult::UnexpectedOutput(err) => {
                    panic!("unexpected output from solver: {}", err);
                }
            }
        }

        if is_check_valid && !is_singular {
            air_context.finish_query();
        }

        invalidity
    }

    fn run_commands(
        &mut self,
        air_context: &mut air::context::Context,
        commands: &Vec<Command>,
        comment: &str,
    ) {
        if commands.len() > 0 {
            air_context.blank_line();
            air_context.comment(comment);
        }
        for command in commands.iter() {
            let time0 = Instant::now();
            Self::check_internal_result(air_context.command(&command, Default::default()));
            let time1 = Instant::now();
            self.time_air += time1 - time0;
        }
    }

    /// Returns true if there was at least one Invalid resulting in an error.
    fn run_commands_queries(
        &mut self,
        compiler: &Compiler,
        error_as: ErrorAs,
        air_context: &mut air::context::Context,
        commands_with_context: CommandsWithContext,
        assign_map: &HashMap<*const air::ast::Span, HashSet<Arc<String>>>,
        snap_map: &Vec<(air::ast::Span, SnapPos)>,
        module: &vir::ast::Path,
        function_name: Option<&Fun>,
        comment: &str,
    ) -> bool {
        if let Some(verify_function) = &self.args.verify_function {
            if let Some(function_name) = function_name {
                let name = fun_name_crate_relative(&module, function_name);
                if &name != verify_function {
                    return false;
                }
            } else {
                return false;
            }
        }
        let mut invalidity = false;
        let CommandsWithContextX { span, desc, commands, prover_choice } = &*commands_with_context;
        if commands.len() > 0 {
            air_context.blank_line();
            air_context.comment(comment);
        }
        for command in commands.iter() {
            let result_invalidity = self.check_result_validity(
                compiler,
                error_as,
                air_context,
                assign_map,
                snap_map,
                &command,
                &(span, desc),
                *prover_choice == vir::def::ProverChoice::Singular,
            );
            invalidity = invalidity || result_invalidity;
        }

        invalidity
    }

    fn new_air_context_with_prelude(
        &mut self,
        module_path: &vir::ast::Path,
        function_path: Option<&vir::ast::Path>,
        is_rerun: bool,
    ) -> Result<air::context::Context, VirErr> {
        let mut air_context = air::context::Context::new();
        air_context.set_ignore_unexpected_smt(self.args.ignore_unexpected_smt);
        air_context.set_debug(self.args.debug);

        let rerun_msg = if is_rerun { "_rerun" } else { "" };
        if self.args.log_all || self.args.log_air_initial {
            let file = self.create_log_file(
                Some(module_path),
                function_path,
                format!("{}{}", rerun_msg, crate::config::AIR_INITIAL_FILE_SUFFIX).as_str(),
            )?;
            air_context.set_air_initial_log(Box::new(file));
        }
        if self.args.log_all || self.args.log_air_final {
            let file = self.create_log_file(
                Some(module_path),
                function_path,
                format!("{}{}", rerun_msg, crate::config::AIR_FINAL_FILE_SUFFIX).as_str(),
            )?;
            air_context.set_air_final_log(Box::new(file));
        }
        if self.args.log_all || self.args.log_smt {
            let file = self.create_log_file(
                Some(module_path),
                function_path,
                format!("{}{}", rerun_msg, crate::config::SMT_FILE_SUFFIX).as_str(),
            )?;
            air_context.set_smt_log(Box::new(file));
        }

        // air_recommended_options causes AIR to apply a preset collection of Z3 options
        air_context.set_z3_param("air_recommended_options", "true");
        air_context.set_rlimit(self.args.rlimit.saturating_mul(RLIMIT_PER_SECOND));
        for (option, value) in self.args.smt_options.iter() {
            air_context.set_z3_param(&option, &value);
        }

        air_context.blank_line();
        air_context.comment("Prelude");
        for command in vir::context::Ctx::prelude().iter() {
            Self::check_internal_result(air_context.command(&command, Default::default()));
        }

        let module_name =
            module_path.segments.iter().map(|s| s.to_string()).collect::<Vec<_>>().join("::");
        air_context.blank_line();
        air_context.comment(&("MODULE '".to_string() + &module_name + "'"));

        Ok(air_context)
    }

    fn new_air_context_with_module_context(
        &mut self,
        ctx: &vir::context::Ctx,
        module_path: &vir::ast::Path,
        function_path: &vir::ast::Path,
        datatype_commands: Arc<Vec<Arc<CommandX>>>,
        function_decl_commands: Arc<Vec<(Commands, String)>>,
        function_spec_commands: Arc<Vec<(Commands, String)>>,
        function_axiom_commands: Arc<Vec<(Commands, String)>>,
        is_rerun: bool,
        span: &air::ast::Span,
    ) -> Result<air::context::Context, VirErr> {
        let mut air_context =
            self.new_air_context_with_prelude(module_path, Some(function_path), is_rerun)?;

        // Write the span of spun-off query
        air_context.comment(&span.as_string);

        air_context.blank_line();
        air_context.comment("Fuel");
        for command in ctx.fuel().iter() {
            Self::check_internal_result(air_context.command(&command, Default::default()));
        }

        // set up module context
        self.run_commands(&mut air_context, &datatype_commands, &("Datatypes".to_string()));
        for commands in &*function_decl_commands {
            self.run_commands(&mut air_context, &commands.0, &commands.1);
        }
        for commands in &*function_spec_commands {
            self.run_commands(&mut air_context, &commands.0, &commands.1);
        }
        for commands in &*function_axiom_commands {
            self.run_commands(&mut air_context, &commands.0, &commands.1);
        }
        Ok(air_context)
    }

    // Verify a single module
    fn verify_module(
        &mut self,
        compiler: &Compiler,
        krate: &Krate,
        module: &vir::ast::Path,
        ctx: &mut vir::context::Ctx,
    ) -> Result<(Duration, Duration), VirErr> {
        let mut air_context = self.new_air_context_with_prelude(module, None, false)?;
        let mut spunoff_time_smt_init = Duration::ZERO;
        let mut spunoff_time_smt_run = Duration::ZERO;

        let module = &ctx.module();
        air_context.blank_line();
        air_context.comment("Fuel");
        for command in ctx.fuel().iter() {
            Self::check_internal_result(air_context.command(&command, Default::default()));
        }

        let datatype_commands = vir::datatype_to_air::datatypes_to_air(
            ctx,
            &krate
                .datatypes
                .iter()
                .cloned()
                .filter(|d| is_visible_to(&d.x.visibility, module))
                .collect(),
        );
        self.run_commands(&mut air_context, &datatype_commands, &("Datatypes".to_string()));

        let mk_fun_ctx = |f: &Function, checking_recommends: bool| {
            Some(vir::context::FunctionCtx {
                checking_recommends,
                module_for_chosen_triggers: f.x.visibility.owning_module.clone(),
            })
        };

        let mut function_decl_commands = vec![];
        let mut function_spec_commands = vec![];
        let mut function_axiom_commands = vec![];

        // Declare the function symbols
        for function in &krate.functions {
            ctx.fun = mk_fun_ctx(&function, false);
            if !is_visible_to(&function.x.visibility, module) || function.x.attrs.is_decrease_by {
                continue;
            }
            let commands = vir::func_to_air::func_name_to_air(ctx, &function)?;
            let comment = "Function-Decl ".to_string() + &fun_as_rust_dbg(&function.x.name);
            self.run_commands(&mut air_context, &commands, &comment);
            function_decl_commands.push((commands.clone(), comment.clone()));
        }
        ctx.fun = None;

        // Collect function definitions
        let mut funs: HashMap<Fun, (Function, Visibility)> = HashMap::new();
        for function in &krate.functions {
            assert!(!funs.contains_key(&function.x.name));
            let vis = function.x.visibility.clone();
            let vis = Visibility { is_private: vis.is_private, ..vis };
            if !is_visible_to(&vis, module) || function.x.attrs.is_decrease_by {
                continue;
            }
            let vis_abs = Visibility { is_private: function.x.publish.is_none(), ..vis };
            funs.insert(function.x.name.clone(), (function.clone(), vis_abs));
        }

        if let Some(verify_function) = &self.args.verify_function {
            let module_funs = funs
                .iter()
                .map(|(_, (f, _))| f)
                .filter(|f| Some(module.clone()) == f.x.visibility.owning_module);
            let module_fun_names: Vec<String> =
                module_funs.map(|f| fun_name_crate_relative(&module, &f.x.name)).collect();
            if !module_fun_names.iter().any(|f| f == verify_function) {
                let msg = vec![
                    format!(
                        "could not find function {verify_function} specified by --verify-function"
                    ),
                    format!("available functions are:"),
                ]
                .into_iter()
                .chain(module_fun_names.iter().map(|f| format!("  - {f}")))
                .collect::<Vec<String>>()
                .join("\n");
                return Err(error(msg));
            }
        }

        // For spec functions, check termination and declare consequence axioms.
        // For proof/exec functions, declare requires/ensures.
        // Declare them in SCC (strongly connected component) sorted order so that
        // termination checking precedes consequence axioms for each SCC.
        let mut fun_axioms: HashMap<Fun, Commands> = HashMap::new();
        for scc in &ctx.global.func_call_sccs.clone() {
            let scc_nodes = ctx.global.func_call_graph.get_scc_nodes(scc);
            let mut scc_fun_nodes: Vec<Fun> = Vec::new();
            for node in scc_nodes.into_iter() {
                match node {
                    Node::Fun(f) => scc_fun_nodes.push(f),
                    _ => {}
                }
            }
            // Declare requires/ensures
            for f in scc_fun_nodes.iter() {
                if !funs.contains_key(f) {
                    continue;
                }
                let (function, _vis_abs) = &funs[f];

                ctx.fun = mk_fun_ctx(&function, false);
                let decl_commands = vir::func_to_air::func_decl_to_air(ctx, &function)?;
                ctx.fun = None;
                let comment = "Function-Specs ".to_string() + &fun_as_rust_dbg(f);
                self.run_commands(&mut air_context, &decl_commands, &comment);
                function_spec_commands.push((decl_commands.clone(), comment.clone()));
            }
            // Check termination
            for f in scc_fun_nodes.iter() {
                if !funs.contains_key(f) {
                    continue;
                }
                let (function, vis_abs) = &funs[f];

                ctx.fun = mk_fun_ctx(&function, false);
                let (decl_commands, check_commands) = vir::func_to_air::func_axioms_to_air(
                    ctx,
                    &function,
                    is_visible_to(&vis_abs, module),
                )?;
                fun_axioms.insert(f.clone(), decl_commands);
                ctx.fun = None;

                if Some(module.clone()) != function.x.visibility.owning_module {
                    continue;
                }
                let invalidity = self.run_commands_queries(
                    compiler,
                    ErrorAs::Error,
                    &mut air_context,
                    Arc::new(CommandsWithContextX {
                        span: function.span.clone(),
                        desc: "termination proof".to_string(),
                        commands: check_commands,
                        prover_choice: vir::def::ProverChoice::DefaultProver,
                    }),
                    &HashMap::new(),
                    &vec![],
                    module,
                    Some(&function.x.name),
                    &("Function-Termination ".to_string() + &fun_as_rust_dbg(f)),
                );
                let check_recommends = function.x.attrs.check_recommends;
                if (invalidity && !self.args.no_auto_recommends_check) || check_recommends {
                    // Rerun failed query to report possible recommends violations
                    // or (optionally) check recommends for spec function bodies
                    ctx.fun = mk_fun_ctx(&function, true);
                    let (commands, snap_map) = vir::func_to_air::func_def_to_air(
                        ctx,
                        &function,
                        vir::func_to_air::FuncDefPhase::CheckingSpecs,
                        true,
                    )?;
                    ctx.fun = None;
                    let error_as = if invalidity { ErrorAs::Note } else { ErrorAs::Warning };
                    let s = "Function-Decl-Check-Recommends ";
                    for command in commands.iter().map(|x| &*x) {
                        self.run_commands_queries(
                            compiler,
                            error_as,
                            &mut air_context,
                            command.clone(),
                            &HashMap::new(),
                            &snap_map,
                            module,
                            Some(&function.x.name),
                            &(s.to_string() + &fun_as_rust_dbg(&function.x.name)),
                        );
                    }
                }
            }

            // Declare consequence axioms
            for f in scc_fun_nodes.iter() {
                if !funs.contains_key(f) {
                    continue;
                }
                let decl_commands = &fun_axioms[f];
                let comment = "Function-Axioms ".to_string() + &fun_as_rust_dbg(f);
                self.run_commands(&mut air_context, &decl_commands, &comment);
                function_axiom_commands.push((decl_commands.clone(), comment.clone()));
                funs.remove(f);
            }
        }
        assert!(funs.len() == 0);

        let function_decl_commands = Arc::new(function_decl_commands);
        let function_spec_commands = Arc::new(function_spec_commands);
        let function_axiom_commands = Arc::new(function_axiom_commands);
        // Create queries to check the validity of proof/exec function bodies
        for function in &krate.functions {
            if Some(module.clone()) != function.x.visibility.owning_module {
                continue;
            }
            let mut recommends_rerun = false;
            let mut is_singular = false;
            loop {
                ctx.fun = mk_fun_ctx(&function, recommends_rerun);
                let (commands, snap_map) = vir::func_to_air::func_def_to_air(
                    ctx,
                    &function,
                    vir::func_to_air::FuncDefPhase::CheckingProofExec,
                    recommends_rerun,
                )?;
                let error_as = if recommends_rerun { ErrorAs::Note } else { ErrorAs::Error };
                let s =
                    if recommends_rerun { "Function-Check-Recommends " } else { "Function-Def " };

                let mut function_invalidity = false;
                for command in commands.iter().map(|x| &*x) {
                    let CommandsWithContextX { span, desc: _, commands: _, prover_choice } =
                        &**command;
                    if *prover_choice == vir::def::ProverChoice::Singular {
                        is_singular = true;
                        #[cfg(not(feature = "singular"))]
                        if is_singular {
                            panic!(
                                "Found singular command when Verus is compiled without Singular feature"
                            );
                        }

                        #[cfg(feature = "singular")]
                        if air_context.singular_log.is_none() {
                            let file = self.create_log_file(
                                Some(module),
                                None,
                                crate::config::SINGULAR_FILE_SUFFIX,
                            )?;
                            air_context.singular_log = Some(file);
                        }
                    }
                    let mut spinoff_z3_context;
                    let query_air_context = if *prover_choice == vir::def::ProverChoice::Spinoff {
                        spinoff_z3_context = self.new_air_context_with_module_context(
                            ctx,
                            module,
                            &(function.x.name).path,
                            datatype_commands.clone(),
                            function_decl_commands.clone(),
                            function_spec_commands.clone(),
                            function_axiom_commands.clone(),
                            recommends_rerun,
                            &span,
                        )?;
                        &mut spinoff_z3_context
                    } else {
                        &mut air_context
                    };
                    let command_invalidity = self.run_commands_queries(
                        compiler,
                        error_as,
                        query_air_context,
                        command.clone(),
                        &HashMap::new(),
                        &snap_map,
                        module,
                        Some(&function.x.name),
                        &(s.to_string() + &fun_as_rust_dbg(&function.x.name)),
                    );
                    if *spinoff_prover {
                        let (time_smt_init, time_smt_run) = query_air_context.get_time();
                        spunoff_time_smt_init += time_smt_init;
                        spunoff_time_smt_run += time_smt_run;
                    }

                    function_invalidity = function_invalidity || command_invalidity;
                }

                if function_invalidity
                    && !recommends_rerun
                    && !self.args.no_auto_recommends_check
                    && !is_singular
                {
                    // Rerun failed query to report possible recommends violations
                    recommends_rerun = true;
                    continue;
                }
                break;
            }
        }
        ctx.fun = None;

        let (time_smt_init, time_smt_run) = air_context.get_time();

        Ok((time_smt_init + spunoff_time_smt_init, time_smt_run + spunoff_time_smt_run))
    }

    fn verify_module_outer(
        &mut self,
        compiler: &Compiler,
        krate: &Krate,
        module: &vir::ast::Path,
        mut global_ctx: vir::context::GlobalCtx,
    ) -> Result<vir::context::GlobalCtx, VirErr> {
        let module_name = module_name(module);
        if module.segments.len() == 0 {
            compiler.diagnostic().note_without_error("verifying root module");
        } else {
            compiler.diagnostic().note_without_error(&format!("verifying module {}", &module_name));
        }

        let (pruned_krate, mono_abstract_datatypes, lambda_types) =
            vir::prune::prune_krate_for_module(&krate, &module);
        let mut ctx = vir::context::Ctx::new(
            &pruned_krate,
            global_ctx,
            module.clone(),
            mono_abstract_datatypes,
            lambda_types,
            self.args.debug,
        )?;
        let poly_krate = vir::poly::poly_krate_for_module(&mut ctx, &pruned_krate);
        if self.args.log_all || self.args.log_vir_poly {
            let mut file =
                self.create_log_file(Some(&module), None, crate::config::VIR_POLY_FILE_SUFFIX)?;
            vir::printer::write_krate(&mut file, &poly_krate);
        }

        let (time_smt_init, time_smt_run) =
            self.verify_module(compiler, &poly_krate, module, &mut ctx)?;
        global_ctx = ctx.free();

        self.time_smt_init += time_smt_init;
        self.time_smt_run += time_smt_run;

        Ok(global_ctx)
    }

    // Verify one or more modules in a crate
    fn verify_crate_inner(&mut self, compiler: &Compiler) -> Result<(), VirErr> {
        let krate = self.vir_crate.clone().expect("vir_crate should be initialized");
        let air_no_span = self.air_no_span.clone().expect("air_no_span should be initialized");
        let inferred_modes =
            self.inferred_modes.take().expect("inferred_modes should be initialized");

        #[cfg(debug_assertions)]
        vir::check_ast_flavor::check_krate(&krate);

        let mut global_ctx =
            vir::context::GlobalCtx::new(&krate, air_no_span.clone(), inferred_modes)?;
        vir::recursive_types::check_traits(&krate, &global_ctx)?;
        let krate = vir::ast_simplify::simplify_krate(&mut global_ctx, &krate)?;

        if self.args.log_all || self.args.log_vir_simple {
            let mut file =
                self.create_log_file(None, None, crate::config::VIR_SIMPLE_FILE_SUFFIX)?;
            vir::printer::write_krate(&mut file, &krate);
        }

        #[cfg(debug_assertions)]
        vir::check_ast_flavor::check_krate_simplified(&krate);

        if (if self.args.verify_module.is_some() { 1 } else { 0 }
            + if self.args.verify_root { 1 } else { 0 }
            + if self.args.verify_pervasive { 1 } else { 0 })
            > 1
        {
            return Err(error(
                "only one of --verify-module, --verify-root, or --verify-pervasive allowed",
            ));
        }

        if self.args.verify_function.is_some() {
            if self.args.verify_module.is_none() && !self.args.verify_root {
                return Err(error(
                    "--verify-function option requires --verify-module or --verify-root",
                ));
            }
        }

        let module_ids_to_verify: Vec<vir::ast::Path> = {
            if self.args.verify_root {
                let root_mod_id = krate
                    .module_ids
                    .iter()
                    .find(|m| m.segments.len() == 0)
                    .expect("missing root module");
                vec![root_mod_id.clone()]
            } else if let Some(mod_name) = &self.args.verify_module {
                if let Some(id) = krate.module_ids.iter().find(|m| &module_name(m) == mod_name) {
                    vec![id.clone()]
                } else {
                    let msg = vec![
                        format!("could not find module {mod_name} specified by --verify-module"),
                        format!("available modules are:"),
                    ]
                    .into_iter()
                    .chain(krate.module_ids.iter().filter_map(|m| {
                        let name = module_name(m);
                        (!(name.starts_with("pervasive::") || name == "pervasive")
                            && m.segments.len() > 0)
                            .then(|| format!("- {name}"))
                    }))
                    .chain(Some(format!("or use --verify-root, --verify-pervasive")).into_iter())
                    .collect::<Vec<_>>()
                    .join("\n");

                    return Err(error(msg));
                }
            } else {
                krate
                    .module_ids
                    .iter()
                    .filter(|m| {
                        let name = module_name(m);
                        !(name.starts_with("pervasive::") || name == "pervasive")
                            ^ self.args.verify_pervasive
                    })
                    .cloned()
                    .collect()
            }
        };

        for module in &module_ids_to_verify {
            global_ctx = self.verify_module_outer(compiler, &krate, module, global_ctx)?;
        }

        let verified_modules: HashSet<_> = module_ids_to_verify.iter().collect();

        // Log/display triggers
        if self.args.log_all || self.args.log_triggers {
            let mut file = self.create_log_file(None, None, crate::config::TRIGGERS_FILE_SUFFIX)?;
            let chosen_triggers = global_ctx.get_chosen_triggers();
            for triggers in chosen_triggers {
                writeln!(file, "{:#?}", triggers).expect("error writing to trigger log file");
            }
        }
        let chosen_triggers = global_ctx.get_chosen_triggers();
        let mut low_confidence_triggers = None;
        for chosen in chosen_triggers {
            match (self.args.show_triggers, verified_modules.contains(&chosen.module)) {
                (ShowTriggers::Selective, true) if chosen.low_confidence => {
                    report_chosen_triggers(compiler, &chosen);
                    low_confidence_triggers = Some(chosen.span);
                }
                (ShowTriggers::Module, true) => {
                    report_chosen_triggers(compiler, &chosen);
                }
                (ShowTriggers::Verbose, _) => {
                    report_chosen_triggers(compiler, &chosen);
                }
                _ => {}
            }
        }
        if let Some(span) = low_confidence_triggers {
            let span = from_raw_span(&span.raw_span);
            let msg = "Verus printed one or more automatically chosen quantifier triggers\n\
                because it had low confidence in the chosen triggers.\n\
                To suppress these messages, do one of the following:\n  \
                (1) manually annotate a single desired trigger using #[trigger]\n      \
                (example: forall(|i: int, j: int| f(i) && #[trigger] g(i) && #[trigger] h(j))),\n  \
                (2) manually annotate multiple desired triggers using with_triggers\n      \
                (example: forall(|i: int| with_triggers!([f(i)], [g(i)] => f(i) && g(i)))),\n  \
                (3) accept the automatically chosen trigger using #[auto_trigger]\n      \
                (example: forall(|i: int, j: int| #[auto_trigger] f(i) && g(i) && h(j)))\n  \
                (4) use the --triggers-silent command-line option to suppress all printing of triggers.\n\
                (Note: triggers are used by the underlying SMT theorem prover to instantiate quantifiers;\n\
                the theorem prover instantiates a quantifier whenever some expression matches the\n\
                pattern specified by one of the quantifier's triggers.)\
                ";
            compiler.diagnostic().span_note_without_error(span, &msg);
        }

        Ok(())
    }

    pub fn verify_crate<'tcx>(&mut self, compiler: &Compiler) -> Result<bool, VirErr> {
        // Verify crate
        let time3 = Instant::now();
        if !self.args.no_verify {
            self.verify_crate_inner(&compiler)?;
        }
        let time4 = Instant::now();

        self.time_vir_verify = time4 - time3;
        self.time_vir += self.time_vir_verify;
        Ok(true)
    }

    fn construct_vir_crate<'tcx>(&mut self, tcx: TyCtxt<'tcx>) -> Result<bool, VirErr> {
        let autoviewed_call_typs = Arc::new(std::sync::Mutex::new(HashMap::new()));
        let _ = tcx.formal_verifier_callback.replace(Some(Box::new(crate::typecheck::Typecheck {
            int_ty_id: None,
            nat_ty_id: None,
            exprs_in_spec: Arc::new(std::sync::Mutex::new(HashSet::new())),
            autoviewed_calls: HashSet::new(),
            autoviewed_call_typs: autoviewed_call_typs.clone(),
        })));
        match rustc_typeck::check_crate(tcx) {
            Ok(()) => {}
            Err(rustc_errors::ErrorReported {}) => {
                return Ok(false);
            }
        }

        tcx.hir().par_body_owners(|def_id| tcx.ensure().check_match(def_id.to_def_id()));
        tcx.ensure().check_private_in_public(());
        tcx.hir().par_for_each_module(|module| {
            tcx.ensure().check_mod_privacy(module);
        });

        let autoviewed_call_typs =
            autoviewed_call_typs.lock().expect("get autoviewed_call_typs").clone();

        let time0 = Instant::now();

        let hir = tcx.hir();
        let erasure_info = ErasureInfo {
            resolved_calls: vec![],
            resolved_exprs: vec![],
            resolved_pats: vec![],
            external_functions: vec![],
            ignored_functions: vec![],
        };
        let erasure_info = std::rc::Rc::new(std::cell::RefCell::new(erasure_info));
        let ctxt = Arc::new(ContextX {
            tcx,
            krate: hir.krate(),
            erasure_info,
            autoviewed_call_typs,
            unique_id: std::cell::Cell::new(0),
        });

        // Convert HIR -> VIR
        let time1 = Instant::now();
        let vir_crate = crate::rust_to_vir::crate_to_vir(&ctxt)?;
        let time2 = Instant::now();
        let vir_crate = vir::ast_sort::sort_krate(&vir_crate);

        if self.args.log_all || self.args.log_vir {
            let mut file = self.create_log_file(None, None, crate::config::VIR_FILE_SUFFIX)?;
            vir::printer::write_krate(&mut file, &vir_crate);
        }
        vir::well_formed::check_crate(&vir_crate)?;
        let (erasure_modes, inferred_modes) = vir::modes::check_crate(&vir_crate)?;
        let vir_crate = vir::traits::demote_foreign_traits(&vir_crate)?;

        self.vir_crate = Some(vir_crate.clone());
        self.air_no_span = (!self.args.no_verify).then(|| {
            let no_span = hir
                .krate()
                .owners
                .iter()
                .filter_map(|oi| {
                    oi.as_ref().and_then(|o| {
                        if let OwnerNode::Crate(c) = o.node() { Some(c.inner) } else { None }
                    })
                })
                .next()
                .expect("OwnerNode::Crate missing");
            air::ast::Span {
                raw_span: crate::util::to_raw_span(no_span),
                as_string: "no location".to_string(),
            }
        });
        self.inferred_modes = Some(inferred_modes);

        let erasure_info = ctxt.erasure_info.borrow();
        let resolved_calls = erasure_info.resolved_calls.clone();
        let resolved_exprs = erasure_info.resolved_exprs.clone();
        let resolved_pats = erasure_info.resolved_pats.clone();
        let external_functions = erasure_info.external_functions.clone();
        let ignored_functions = erasure_info.ignored_functions.clone();
        let erasure_hints = crate::erase::ErasureHints {
            vir_crate,
            resolved_calls,
            resolved_exprs,
            resolved_pats,
            erasure_modes,
            external_functions,
            ignored_functions,
        };
        self.erasure_hints = Some(erasure_hints);

        let time4 = Instant::now();
        self.time_vir = time4 - time0;
        self.time_vir_rust_to_vir = time2 - time1;

        Ok(true)
    }
}

struct DiagnosticOutputBuffer {
    output: std::sync::Arc<std::sync::Mutex<Vec<u8>>>,
}

impl std::io::Write for DiagnosticOutputBuffer {
    fn write(&mut self, buf: &[u8]) -> Result<usize, std::io::Error> {
        self.output.lock().expect("internal error: cannot lock captured output").write(buf)
    }
    fn flush(&mut self) -> Result<(), std::io::Error> {
        self.output.lock().expect("internal error: cannot lock captured output").flush()
    }
}

struct Rewrite {}

impl rustc_lint::FormalVerifierRewrite for Rewrite {
    fn rewrite_crate(
        &mut self,
        krate: &rustc_ast::ast::Crate,
        _next_node_id: &mut dyn FnMut() -> rustc_ast::ast::NodeId,
    ) -> rustc_ast::ast::Crate {
        use crate::rustc_ast::mut_visit::MutVisitor;
        let mut krate = krate.clone();
        let mut visitor = crate::erase_rewrite::Visitor::new();
        visitor.visit_crate(&mut krate);
        krate
    }
}

impl rustc_driver::Callbacks for VerifierCallbacks {
    fn config(&mut self, config: &mut rustc_interface::interface::Config) {
        if let Some(target) = &self.verifier.lock().unwrap().test_capture_output {
            config.diagnostic_output =
                rustc_session::DiagnosticOutput::Raw(Box::new(DiagnosticOutputBuffer {
                    output: target.clone(),
                }));
        }
    }

    fn after_parsing<'tcx>(
        &mut self,
        _compiler: &Compiler,
        queries: &'tcx rustc_interface::Queries<'tcx>,
    ) -> rustc_driver::Compilation {
        let _ = {
            // Install the rewrite_crate callback so that Rust will later call us back on the AST
            let registration = queries.register_plugins().expect("register_plugins");
            let peeked = registration.peek();
            let lint_store = &peeked.1;
            lint_store.formal_verifier_callback.replace(Some(Box::new(Rewrite {})));
        };
        rustc_driver::Compilation::Continue
    }

    fn after_expansion<'tcx>(
        &mut self,
        compiler: &Compiler,
        queries: &'tcx rustc_interface::Queries<'tcx>,
    ) -> rustc_driver::Compilation {
        let _result = queries.global_ctxt().expect("global_ctxt").peek_mut().enter(|tcx| {
            {
                let mut verifier = self.verifier.lock().expect("verifier mutex");
                if let Err(err) = verifier.construct_vir_crate(tcx) {
                    compiler.report_error(&err, ErrorAs::Error);
                    verifier.encountered_vir_error = true;
                    return;
                }
            }

            if !compiler.session().compile_status().is_ok() {
                return;
            }

            self.vir_ready.signal(false);

            if self.now_verify.wait() {
                // there was an error in typeck or borrowck
                return;
            }

            {
                let mut verifier = self.verifier.lock().expect("verifier mutex");
                match verifier.verify_crate(compiler) {
                    Ok(_) => {}
                    Err(err) => {
                        compiler.report_error(&err, ErrorAs::Error);
                        verifier.encountered_vir_error = true;
                    }
                }
            }
        });
        rustc_driver::Compilation::Stop
    }
}<|MERGE_RESOLUTION|>--- conflicted
+++ resolved
@@ -261,8 +261,7 @@
             (std::time::Duration::from_secs(2), report_fn)
         };
         let is_check_valid = matches!(**command, CommandX::CheckValid(_));
-<<<<<<< HEAD
-
+        let time0 = Instant::now();
         #[cfg(feature = "singular")]
         let mut result = if !is_singular {
             air_context.command(
@@ -279,19 +278,13 @@
         };
 
         #[cfg(not(feature = "singular"))]
-=======
-        let time0 = Instant::now();
->>>>>>> f9d06195
-        let mut result = air_context.command(
+         let mut result = air_context.command(
             &command,
             QueryContext { report_long_running: Some(&mut report_long_running()) },
         );
-<<<<<<< HEAD
-
-=======
+
         let time1 = Instant::now();
         self.time_air += time1 - time0;
->>>>>>> f9d06195
         let mut is_first_check = true;
         let mut checks_remaining = self.args.multiple_errors;
         let mut only_check_earlier = false;
@@ -829,7 +822,7 @@
                         Some(&function.x.name),
                         &(s.to_string() + &fun_as_rust_dbg(&function.x.name)),
                     );
-                    if *spinoff_prover {
+                    if *prover_choice == vir::def::ProverChoice::Spinoff {
                         let (time_smt_init, time_smt_run) = query_air_context.get_time();
                         spunoff_time_smt_init += time_smt_init;
                         spunoff_time_smt_run += time_smt_run;
