use crate::config::{Args, ShowTriggers};
use crate::context::{ContextX, ErasureInfo};
use crate::debugger::Debugger;
use crate::unsupported;
use crate::util::{error, from_raw_span, signalling};
use air::ast::{Command, CommandX, Commands};
use air::context::{QueryContext, ValidityResult};
use air::errors::{Error, ErrorLabel};
use rustc_hir::OwnerNode;
use rustc_interface::interface::Compiler;

use rustc_middle::ty::TyCtxt;
use rustc_span::source_map::SourceMap;
use rustc_span::{CharPos, FileName, MultiSpan, Span};
use std::collections::{HashMap, HashSet};
use std::fs::File;
use std::io::Write;
use std::sync::{Arc, Mutex};
use std::time::{Duration, Instant};

use vir::ast::{Fun, Function, InferMode, Krate, Mode, VirErr, Visibility};
use vir::ast_util::{fun_as_rust_dbg, fun_name_crate_relative, is_visible_to};
use vir::def::SnapPos;
use vir::def::{CommandsWithContext, CommandsWithContextX};
use vir::recursion::Node;

const RLIMIT_PER_SECOND: u32 = 3000000;

pub struct VerifierCallbacks {
    pub verifier: Arc<Mutex<Verifier>>,
    pub vir_ready: signalling::Signaller<bool>,
    pub now_verify: signalling::Signalled<bool>,
}

pub struct Verifier {
    pub encountered_vir_error: bool,
    pub count_verified: u64,
    pub count_errors: u64,
    pub errors: Vec<Vec<ErrorSpan>>,
    pub args: Args,
    pub test_capture_output: Option<std::sync::Arc<std::sync::Mutex<Vec<u8>>>>,
    pub erasure_hints: Option<crate::erase::ErasureHints>,
    pub time_vir: Duration,
    pub time_vir_rust_to_vir: Duration,
    pub time_vir_verify: Duration,
    pub time_air: Duration,
    pub time_smt_init: Duration,
    pub time_smt_run: Duration,

    // If we've already created the log directory, this is the path to it:
    created_log_dir: Option<String>,
    vir_crate: Option<Krate>,
    air_no_span: Option<air::ast::Span>,
    inferred_modes: Option<HashMap<InferMode, Mode>>,
}

#[derive(Debug)]
pub struct ErrorSpan {
    pub description: Option<String>,
    pub span_data: (String, (usize, CharPos), (usize, CharPos)),
    /// The source line containing the span that caused the error.
    /// This is mainly used for testing, so that we can easily check that we got an error on the
    /// line we expected.
    pub test_span_line: String,
}

impl ErrorSpan {
    fn new_from_air_span(source_map: &SourceMap, msg: &String, air_span: &air::ast::Span) -> Self {
        let span: Span = from_raw_span(&air_span.raw_span);
        let filename: String = match source_map.span_to_filename(span) {
            FileName::Real(rfn) => rfn
                .local_path()
                .expect("internal error: not a local path")
                .to_str()
                .expect("internal error: path is not a valid string")
                .to_string(),
            _ => unsupported!("non real filenames in verifier errors", air_span),
        };
        let (start, end) = source_map.is_valid_span(span).expect("internal error: invalid Span");
        let test_span_line = {
            let span = source_map.span_extend_to_prev_char(span, '\n', false);
            let span = source_map.span_extend_to_next_char(span, '\n', false);
            source_map.span_to_snippet(span).expect("internal error: cannot extract Span line")
        };
        Self {
            description: Some(msg.clone()),
            span_data: (filename, (start.line, start.col), (end.line, end.col)),
            test_span_line: test_span_line,
        }
    }
}

#[derive(Clone, Copy, Debug, PartialEq, Eq)]
enum ErrorAs {
    Error,
    Warning,
    Note,
}

trait Diagnostics {
    fn diagnostic(&self) -> &rustc_errors::Handler;

    fn report_error(&self, error: &Error, error_as: ErrorAs);
}

impl Diagnostics for Compiler {
    fn diagnostic(&self) -> &rustc_errors::Handler {
        self.session().diagnostic()
    }

    fn report_error(&self, error: &Error, error_as: ErrorAs) {
        let mut v = Vec::new();
        for sp in &error.spans {
            let span: Span = from_raw_span(&sp.raw_span);
            v.push(span);
        }

        let mut multispan = MultiSpan::from_spans(v);

        for ErrorLabel { msg, span: sp } in &error.labels {
            let span: Span = from_raw_span(&sp.raw_span);
            multispan.push_span_label(span, msg.clone());
        }

        match error_as {
            ErrorAs::Note => self.diagnostic().span_note_without_error(multispan, &error.msg),
            ErrorAs::Warning => self.diagnostic().span_warn(multispan, &error.msg),
            ErrorAs::Error => self.diagnostic().span_err(multispan, &error.msg),
        }
    }
}

fn report_chosen_triggers(compiler: &Compiler, chosen: &vir::context::ChosenTriggers) {
    let span: Span = from_raw_span(&chosen.span.raw_span);
    let msg = "automatically chose triggers for this expression:";
    compiler.diagnostic().span_note_without_error(span, msg);
    for (n, trigger) in chosen.triggers.iter().enumerate() {
        let spans = MultiSpan::from_spans(
            trigger.iter().map(|(s, _)| from_raw_span(&s.raw_span)).collect(),
        );
        let msg = format!("  trigger {} of {}:", n + 1, chosen.triggers.len());
        compiler.diagnostic().span_note_without_error(spans, &msg);
    }
}

fn io_vir_err(msg: String, err: std::io::Error) -> VirErr {
    error(format!("{msg}: {err}"))
}

fn module_name(module: &vir::ast::Path) -> String {
    module.segments.iter().map(|s| s.to_string()).collect::<Vec<_>>().join("::")
}

impl Verifier {
    pub fn new(args: Args) -> Verifier {
        Verifier {
            encountered_vir_error: false,
            count_verified: 0,
            count_errors: 0,
            errors: Vec::new(),
            args,
            test_capture_output: None,
            erasure_hints: None,
            time_vir: Duration::new(0, 0),
            time_vir_rust_to_vir: Duration::new(0, 0),
            time_vir_verify: Duration::new(0, 0),
            time_air: Duration::new(0, 0),
            time_smt_init: Duration::new(0, 0),
            time_smt_run: Duration::new(0, 0),

            created_log_dir: None,
            vir_crate: None,
            air_no_span: None,
            inferred_modes: None,
        }
    }

    fn create_log_file(
        &mut self,
        module: Option<&vir::ast::Path>,
        function: Option<&vir::ast::Path>,
        suffix: &str,
    ) -> Result<File, VirErr> {
        if self.created_log_dir.is_none() {
            let dir = if let Some(dir) = &self.args.log_dir {
                dir.clone()
            } else {
                crate::config::LOG_DIR.to_string()
            };
            match std::fs::create_dir_all(dir.clone()) {
                Ok(()) => {
                    self.created_log_dir = Some(dir);
                }
                Err(err) => {
                    return Err(io_vir_err(format!("could not create directory {dir}"), err));
                }
            }
        }
        let dir_path = self.created_log_dir.clone().unwrap();
        let prefix = match module {
            None => "crate".to_string(),
            Some(module) if module.segments.len() == 0 => "root".to_string(),
            Some(module) => {
                module.segments.iter().map(|s| s.to_string()).collect::<Vec<_>>().join("__")
            }
        };
        let middle = match function {
            None => "".to_string(),
            Some(fcn) => format!(
                "__{}",
                fcn.segments.iter().map(|s| s.to_string()).collect::<Vec<_>>().join("__")
            ),
        };
        let path = std::path::Path::new(&dir_path).join(format!("{prefix}{middle}{suffix}"));
        match File::create(path.clone()) {
            Ok(file) => Ok(file),
            Err(err) => Err(io_vir_err(format!("could not open file {path:?}"), err)),
        }
    }

    /// Use when we expect our call to Z3 to always succeed
    /// If it doesn't, it's an internal error, not a failure
    /// to validate user code.
    fn check_internal_result(result: ValidityResult) {
        match result {
            ValidityResult::Valid => {}
            ValidityResult::TypeError(err) => {
                panic!("internal error: ill-typed AIR code: {}", err)
            }
            _ => panic!("internal error: decls should not generate queries ({:?})", result),
        }
    }

    /// Check the result of a query that was based on user input.
    /// Success/failure will (eventually) be communicated back to the user.
    /// Returns true if there was at least one Invalid resulting in an error.
    fn check_result_validity(
        &mut self,
        compiler: &Compiler,
        error_as: ErrorAs,
        air_context: &mut air::context::Context,
        assign_map: &HashMap<*const air::ast::Span, HashSet<Arc<std::string::String>>>,
        snap_map: &Vec<(air::ast::Span, SnapPos)>,
        command: &Command,
        context: &(&air::ast::Span, &str),
    ) -> bool {
        let report_long_running = || {
            let mut counter = 0;
            let report_fn: Box<dyn FnMut(std::time::Duration) -> ()> = Box::new(move |elapsed| {
                let msg =
                    format!("{} has been running for {} seconds", context.1, elapsed.as_secs());
                if counter % 5 == 0 {
                    let span = from_raw_span(&context.0.raw_span);
                    compiler.diagnostic().span_note_without_error(span, &msg);
                } else {
                    compiler.diagnostic().note_without_error(&msg);
                }
                counter += 1;
            });
            (std::time::Duration::from_secs(2), report_fn)
        };
        let is_check_valid = matches!(**command, CommandX::CheckValid(_));
        let mut result = air_context.command(
            &command,
            QueryContext { report_long_running: Some(&mut report_long_running()) },
        );
        let mut is_first_check = true;
        let mut checks_remaining = self.args.multiple_errors;
        let mut only_check_earlier = false;
        let mut invalidity = false;
        loop {
            match result {
                ValidityResult::Valid => {
                    if is_check_valid && is_first_check && error_as == ErrorAs::Error {
                        self.count_verified += 1;
                    }
                    break;
                }
                ValidityResult::TypeError(err) => {
                    panic!("internal error: generated ill-typed AIR code: {}", err);
                }
                ValidityResult::Canceled => {
                    if is_first_check && error_as == ErrorAs::Error {
                        self.count_errors += 1;
                        invalidity = true;
                    }
                    let mut v = Vec::new();
                    v.push(from_raw_span(&context.0.raw_span));
                    let multispan = MultiSpan::from_spans(v);
                    compiler
                        .diagnostic()
                        .span_err(multispan, &format!("{}: rlimit exceeded", context.1));

                    self.errors.push(vec![ErrorSpan::new_from_air_span(
                        compiler.session().source_map(),
                        &context.1.to_string(),
                        &context.0,
                    )]);
                    break;
                }
                ValidityResult::Invalid(air_model, error) => {
                    if is_first_check && error_as == ErrorAs::Error {
                        self.count_errors += 1;
                        invalidity = true;
                    }
                    compiler.report_error(&error, error_as);

                    if error_as == ErrorAs::Error {
                        let mut errors = vec![ErrorSpan::new_from_air_span(
                            compiler.session().source_map(),
                            &error.msg,
                            &error.spans[0],
                        )];
                        for ErrorLabel { msg, span } in &error.labels {
                            errors.push(ErrorSpan::new_from_air_span(
                                compiler.session().source_map(),
                                msg,
                                span,
                            ));
                        }

                        self.errors.push(errors);
                        if self.args.debug {
                            let mut debugger = Debugger::new(
                                air_model,
                                assign_map,
                                snap_map,
                                compiler.session().source_map(),
                            );
                            debugger.start_shell(air_context);
                        }
                    }

                    if self.args.multiple_errors == 0 {
                        break;
                    }
                    is_first_check = false;
                    if !only_check_earlier {
                        checks_remaining -= 1;
                        if checks_remaining == 0 {
                            only_check_earlier = true;
                        }
                    }

                    result = air_context.check_valid_again(
                        only_check_earlier,
                        QueryContext { report_long_running: Some(&mut report_long_running()) },
                    );
                }
                ValidityResult::UnexpectedSmtOutput(err) => {
                    panic!("unexpected SMT output: {}", err);
                }
            }
        }

        if is_check_valid {
            air_context.finish_query();
        }

        invalidity
    }

    fn run_commands(
        &mut self,
        air_context: &mut air::context::Context,
        commands: &Vec<Command>,
        comment: &str,
    ) {
        if commands.len() > 0 {
            air_context.blank_line();
            air_context.comment(comment);
        }
        for command in commands.iter() {
            let time0 = Instant::now();
            Self::check_internal_result(air_context.command(&command, Default::default()));
            let time1 = Instant::now();
            self.time_air += time1 - time0;
        }
    }

    /// Returns true if there was at least one Invalid resulting in an error.
    fn run_commands_queries(
        &mut self,
        compiler: &Compiler,
        error_as: ErrorAs,
        air_context: &mut air::context::Context,
        commands_with_context: CommandsWithContext,
        assign_map: &HashMap<*const air::ast::Span, HashSet<Arc<String>>>,
        snap_map: &Vec<(air::ast::Span, SnapPos)>,
        module: &vir::ast::Path,
        function_name: Option<&Fun>,
        comment: &str,
    ) -> bool {
        if let Some(verify_function) = &self.args.verify_function {
            if let Some(function_name) = function_name {
                let name = fun_name_crate_relative(&module, function_name);
                if &name != verify_function {
                    return false;
                }
            } else {
                return false;
            }
        }
        let mut invalidity = false;
        let CommandsWithContextX { span, desc, commands, spinoff_z3: _ } = &*commands_with_context;
        if commands.len() > 0 {
            air_context.blank_line();
            air_context.comment(comment);
        }
        for command in commands.iter() {
            let time0 = Instant::now();
            let result_invalidity = self.check_result_validity(
                compiler,
                error_as,
                air_context,
                assign_map,
                snap_map,
                &command,
                &(span, desc),
            );
            invalidity = invalidity || result_invalidity;
            let time1 = Instant::now();
            self.time_air += time1 - time0;
        }

        invalidity
    }

    fn new_air_context_with_module_context(
        &mut self,
        ctx: &vir::context::Ctx,
        module_path: &vir::ast::Path,
        function_path: &vir::ast::Path,
        datatype_commands: Arc<Vec<Arc<CommandX>>>,
        function_decl_commands: Arc<Vec<(Commands, String)>>,
        function_spec_commands: Arc<Vec<(Commands, String)>>,
        function_axiom_commands: Arc<Vec<(Commands, String)>>,
        is_rerun: bool,
        span: &air::ast::Span,
    ) -> Result<air::context::Context, VirErr> {
        let mut air_context = air::context::Context::new(air::smt_manager::SmtManager::new());
        air_context.set_ignore_unexpected_smt(self.args.ignore_unexpected_smt);
        air_context.set_debug(self.args.debug);

        let rerun_msg = if is_rerun { "_rerun" } else { "" };
        if self.args.log_all || self.args.log_air_initial {
            let file = self.create_log_file(
                Some(module_path),
                Some(function_path),
                format!("{}{}", rerun_msg, crate::config::AIR_INITIAL_FILE_SUFFIX).as_str(),
            )?;
            air_context.set_air_initial_log(Box::new(file));
        }
        if self.args.log_all || self.args.log_air_final {
            let file = self.create_log_file(
                Some(module_path),
                Some(function_path),
                format!("{}{}", rerun_msg, crate::config::AIR_FINAL_FILE_SUFFIX).as_str(),
            )?;
            air_context.set_air_final_log(Box::new(file));
        }
        if self.args.log_all || self.args.log_smt {
            let file = self.create_log_file(
                Some(module_path),
                Some(function_path),
                format!("{}{}", rerun_msg, crate::config::SMT_FILE_SUFFIX).as_str(),
            )?;
            air_context.set_smt_log(Box::new(file));
        }

        // At the top line of logs, write the span of spun-off query
        air_context.comment(&span.as_string);

        // air_recommended_options causes AIR to apply a preset collection of Z3 options
        air_context.set_z3_param("air_recommended_options", "true");
        air_context.set_rlimit(self.args.rlimit.saturating_mul(RLIMIT_PER_SECOND));
        for (option, value) in self.args.smt_options.iter() {
            air_context.set_z3_param(&option, &value);
        }

        air_context.blank_line();
        air_context.comment("Prelude");
        for command in vir::context::Ctx::prelude().iter() {
            Self::check_internal_result(air_context.command(&command, Default::default()));
        }

        let module_name =
            module_path.segments.iter().map(|s| s.to_string()).collect::<Vec<_>>().join("::");
        air_context.blank_line();
        air_context.comment(&("MODULE '".to_string() + &module_name + "'"));

        air_context.blank_line();
        air_context.comment("Fuel");
        for command in ctx.fuel().iter() {
            Self::check_internal_result(air_context.command(&command, Default::default()));
        }

        // set up module context
        self.run_commands(&mut air_context, &datatype_commands, &("Datatypes".to_string()));
        for commands in &*function_decl_commands {
            self.run_commands(&mut air_context, &commands.0, &commands.1);
        }
        for commands in &*function_spec_commands {
            self.run_commands(&mut air_context, &commands.0, &commands.1);
        }
        for commands in &*function_axiom_commands {
            self.run_commands(&mut air_context, &commands.0, &commands.1);
        }
        Ok(air_context)
    }

    // Verify a single module
    fn verify_module(
        &mut self,
        compiler: &Compiler,
        krate: &Krate,
        air_context: &mut air::context::Context,
        ctx: &mut vir::context::Ctx,
    ) -> Result<(), VirErr> {
        let module = &ctx.module();
        air_context.blank_line();
        air_context.comment("Fuel");
        for command in ctx.fuel().iter() {
            Self::check_internal_result(air_context.command(&command, Default::default()));
        }

        let datatype_commands = vir::datatype_to_air::datatypes_to_air(
            ctx,
            &krate
                .datatypes
                .iter()
                .cloned()
                .filter(|d| is_visible_to(&d.x.visibility, module))
                .collect(),
        );
        self.run_commands(air_context, &datatype_commands, &("Datatypes".to_string()));

        let mk_fun_ctx = |f: &Function, checking_recommends: bool| {
            Some(vir::context::FunctionCtx {
                checking_recommends,
                module_for_chosen_triggers: f.x.visibility.owning_module.clone(),
            })
        };

        let mut function_decl_commands = vec![];
        let mut function_spec_commands = vec![];
        let mut function_axiom_commands = vec![];

        // Declare the function symbols
        for function in &krate.functions {
            ctx.fun = mk_fun_ctx(&function, false);
            if !is_visible_to(&function.x.visibility, module) || function.x.attrs.is_decrease_by {
                continue;
            }
            let commands = vir::func_to_air::func_name_to_air(ctx, &function)?;
            let comment = "Function-Decl ".to_string() + &fun_as_rust_dbg(&function.x.name);
            self.run_commands(air_context, &commands, &comment);
            function_decl_commands.push((commands.clone(), comment.clone()));
        }
        ctx.fun = None;

        // Collect function definitions
        let mut funs: HashMap<Fun, (Function, Visibility)> = HashMap::new();
        for function in &krate.functions {
            assert!(!funs.contains_key(&function.x.name));
            let vis = function.x.visibility.clone();
            let vis = Visibility { is_private: vis.is_private, ..vis };
            if !is_visible_to(&vis, module) || function.x.attrs.is_decrease_by {
                continue;
            }
            let vis_abs = Visibility { is_private: function.x.publish.is_none(), ..vis };
            funs.insert(function.x.name.clone(), (function.clone(), vis_abs));
        }

        if let Some(verify_function) = &self.args.verify_function {
            let module_funs = funs
                .iter()
                .map(|(_, (f, _))| f)
                .filter(|f| Some(module.clone()) == f.x.visibility.owning_module);
            let module_fun_names: Vec<String> =
                module_funs.map(|f| fun_name_crate_relative(&module, &f.x.name)).collect();
            if !module_fun_names.iter().any(|f| f == verify_function) {
                let msg = vec![
                    format!(
                        "could not find function {verify_function} specified by --verify-function"
                    ),
                    format!("available functions are:"),
                ]
                .into_iter()
                .chain(module_fun_names.iter().map(|f| format!("  - {f}")))
                .collect::<Vec<String>>()
                .join("\n");
                return Err(error(msg));
            }
        }

        // For spec functions, check termination and declare consequence axioms.
        // For proof/exec functions, declare requires/ensures.
        // Declare them in SCC (strongly connected component) sorted order so that
        // termination checking precedes consequence axioms for each SCC.
        let mut fun_axioms: HashMap<Fun, Commands> = HashMap::new();
        for scc in &ctx.global.func_call_sccs.clone() {
            let scc_nodes = ctx.global.func_call_graph.get_scc_nodes(scc);
            let mut scc_fun_nodes: Vec<Fun> = Vec::new();
            for node in scc_nodes.into_iter() {
                match node {
                    Node::Fun(f) => scc_fun_nodes.push(f),
                    _ => {}
                }
            }
            // Declare requires/ensures
            for f in scc_fun_nodes.iter() {
                if !funs.contains_key(f) {
                    continue;
                }
                let (function, _vis_abs) = &funs[f];

                ctx.fun = mk_fun_ctx(&function, false);
                let decl_commands = vir::func_to_air::func_decl_to_air(ctx, &function)?;
                ctx.fun = None;
                let comment = "Function-Specs ".to_string() + &fun_as_rust_dbg(f);
                self.run_commands(air_context, &decl_commands, &comment);
                function_spec_commands.push((decl_commands.clone(), comment.clone()));
            }
            // Check termination
            for f in scc_fun_nodes.iter() {
                if !funs.contains_key(f) {
                    continue;
                }
                let (function, vis_abs) = &funs[f];

                ctx.fun = mk_fun_ctx(&function, false);
                let (decl_commands, check_commands) = vir::func_to_air::func_axioms_to_air(
                    ctx,
                    &function,
                    is_visible_to(&vis_abs, module),
                )?;
                fun_axioms.insert(f.clone(), decl_commands);
                ctx.fun = None;

                if Some(module.clone()) != function.x.visibility.owning_module {
                    continue;
                }
                let invalidity = self.run_commands_queries(
                    compiler,
                    ErrorAs::Error,
                    air_context,
                    Arc::new(CommandsWithContextX {
                        span: function.span.clone(),
                        desc: "termination proof".to_string(),
                        commands: check_commands,
                        spinoff_z3: false,
                    }),
                    &HashMap::new(),
                    &vec![],
                    module,
                    Some(&function.x.name),
                    &("Function-Termination ".to_string() + &fun_as_rust_dbg(f)),
                );
                let check_recommends = function.x.attrs.check_recommends;
                if (invalidity && !self.args.no_auto_recommends_check) || check_recommends {
                    // Rerun failed query to report possible recommends violations
                    // or (optionally) check recommends for spec function bodies
                    ctx.fun = mk_fun_ctx(&function, true);
                    let (commands, snap_map) = vir::func_to_air::func_def_to_air(
                        ctx,
                        &function,
                        vir::func_to_air::FuncDefPhase::CheckingSpecs,
                        true,
                    )?;
                    ctx.fun = None;
                    let error_as = if invalidity { ErrorAs::Note } else { ErrorAs::Warning };
                    let s = "Function-Decl-Check-Recommends ";
<<<<<<< HEAD
                    for command in commands.iter().map(|x| &*x) {
                        self.run_commands_queries(
                            compiler,
                            error_as,
                            air_context,
                            command.clone(),
                            &HashMap::new(),
                            &snap_map,
                            &(s.to_string() + &fun_as_rust_dbg(&function.x.name)),
                        );
                    }
=======
                    self.run_commands_queries(
                        compiler,
                        error_as,
                        air_context,
                        &commands,
                        &HashMap::new(),
                        &snap_map,
                        module,
                        Some(&function.x.name),
                        &(s.to_string() + &fun_as_rust_dbg(&function.x.name)),
                    );
>>>>>>> 39a8e55d
                }
            }

            // Declare consequence axioms
            for f in scc_fun_nodes.iter() {
                if !funs.contains_key(f) {
                    continue;
                }
                let decl_commands = &fun_axioms[f];
                let comment = "Function-Axioms ".to_string() + &fun_as_rust_dbg(f);
                self.run_commands(air_context, &decl_commands, &comment);
                function_axiom_commands.push((decl_commands.clone(), comment.clone()));
                funs.remove(f);
            }
        }
        assert!(funs.len() == 0);

        let function_decl_commands = Arc::new(function_decl_commands);
        let function_spec_commands = Arc::new(function_spec_commands);
        let function_axiom_commands = Arc::new(function_axiom_commands);
        // Create queries to check the validity of proof/exec function bodies
        for function in &krate.functions {
            if Some(module.clone()) != function.x.visibility.owning_module {
                continue;
            }
            let mut recommends_rerun = false;
            loop {
                ctx.fun = mk_fun_ctx(&function, recommends_rerun);
                let (commands, snap_map) = vir::func_to_air::func_def_to_air(
                    ctx,
                    &function,
                    vir::func_to_air::FuncDefPhase::CheckingProofExec,
                    recommends_rerun,
                )?;
                let error_as = if recommends_rerun { ErrorAs::Note } else { ErrorAs::Error };
                let s =
                    if recommends_rerun { "Function-Check-Recommends " } else { "Function-Def " };
<<<<<<< HEAD

                let mut function_invalidity = false;
                for command in commands.iter().map(|x| &*x) {
                    let CommandsWithContextX { span, desc: _, commands: _, spinoff_z3 } =
                        &**command;
                    let mut spinoff_z3_context;
                    let query_air_context = if *spinoff_z3 {
                        spinoff_z3_context = self.new_air_context_with_module_context(
                            ctx,
                            module,
                            &(function.x.name).path,
                            datatype_commands.clone(),
                            function_decl_commands.clone(),
                            function_spec_commands.clone(),
                            function_axiom_commands.clone(),
                            recommends_rerun,
                            &span,
                        )?;
                        &mut spinoff_z3_context
                    } else {
                        &mut *air_context
                    };
                    let command_invalidity = self.run_commands_queries(
                        compiler,
                        error_as,
                        query_air_context,
                        command.clone(),
                        &HashMap::new(),
                        &snap_map,
                        &(s.to_string() + &fun_as_rust_dbg(&function.x.name)),
                    );

                    function_invalidity = function_invalidity || command_invalidity;
                }

                if function_invalidity && !recommends_rerun && !self.args.no_auto_recommends_check {
=======
                let invalidity = self.run_commands_queries(
                    compiler,
                    error_as,
                    air_context,
                    &commands,
                    &HashMap::new(),
                    &snap_map,
                    module,
                    Some(&function.x.name),
                    &(s.to_string() + &fun_as_rust_dbg(&function.x.name)),
                );
                if invalidity && !recommends_rerun && !self.args.no_auto_recommends_check {
>>>>>>> 39a8e55d
                    // Rerun failed query to report possible recommends violations
                    recommends_rerun = true;
                    continue;
                }
                break;
            }
        }
        ctx.fun = None;

        Ok(())
    }

    fn verify_module_outer(
        &mut self,
        compiler: &Compiler,
        krate: &Krate,
        module: &vir::ast::Path,
        mut global_ctx: vir::context::GlobalCtx,
    ) -> Result<vir::context::GlobalCtx, VirErr> {
        let module_name = module_name(module);
        if module.segments.len() == 0 {
            compiler.diagnostic().note_without_error("verifying root module");
        } else {
            compiler.diagnostic().note_without_error(&format!("verifying module {}", &module_name));
        }

        let mut air_context = air::context::Context::new(air::smt_manager::SmtManager::new());
        air_context.set_ignore_unexpected_smt(self.args.ignore_unexpected_smt);
        air_context.set_debug(self.args.debug);

        if self.args.log_all || self.args.log_air_initial {
            let file =
                self.create_log_file(Some(module), None, crate::config::AIR_INITIAL_FILE_SUFFIX)?;
            air_context.set_air_initial_log(Box::new(file));
        }
        if self.args.log_all || self.args.log_air_final {
            let file =
                self.create_log_file(Some(module), None, crate::config::AIR_FINAL_FILE_SUFFIX)?;
            air_context.set_air_final_log(Box::new(file));
        }
        if self.args.log_all || self.args.log_smt {
            let file = self.create_log_file(Some(module), None, crate::config::SMT_FILE_SUFFIX)?;
            air_context.set_smt_log(Box::new(file));
        }

        // air_recommended_options causes AIR to apply a preset collection of Z3 options
        air_context.set_z3_param("air_recommended_options", "true");
        air_context.set_rlimit(self.args.rlimit.saturating_mul(RLIMIT_PER_SECOND));
        for (option, value) in self.args.smt_options.iter() {
            air_context.set_z3_param(&option, &value);
        }

        air_context.blank_line();
        air_context.comment("Prelude");
        for command in vir::context::Ctx::prelude().iter() {
            Self::check_internal_result(air_context.command(&command, Default::default()));
        }

        air_context.blank_line();
        air_context.comment(&("MODULE '".to_string() + &module_name + "'"));

        let (pruned_krate, mono_abstract_datatypes, lambda_types) =
            vir::prune::prune_krate_for_module(&krate, &module);
        let mut ctx = vir::context::Ctx::new(
            &pruned_krate,
            global_ctx,
            module.clone(),
            mono_abstract_datatypes,
            lambda_types,
            self.args.debug,
        )?;
        let poly_krate = vir::poly::poly_krate_for_module(&mut ctx, &pruned_krate);
        if self.args.log_all || self.args.log_vir_poly {
            let mut file =
                self.create_log_file(Some(&module), None, crate::config::VIR_POLY_FILE_SUFFIX)?;
            vir::printer::write_krate(&mut file, &poly_krate);
        }

        self.verify_module(compiler, &poly_krate, &mut air_context, &mut ctx)?;
        global_ctx = ctx.free();

        let (time_smt_init, time_smt_run) = air_context.get_time();
        self.time_smt_init += time_smt_init;
        self.time_smt_run += time_smt_run;

        Ok(global_ctx)
    }

    // Verify one or more modules in a crate
    fn verify_crate_inner(&mut self, compiler: &Compiler) -> Result<(), VirErr> {
        let krate = self.vir_crate.clone().expect("vir_crate should be initialized");
        let air_no_span = self.air_no_span.clone().expect("air_no_span should be initialized");
        let inferred_modes =
            self.inferred_modes.take().expect("inferred_modes should be initialized");

        #[cfg(debug_assertions)]
        vir::check_ast_flavor::check_krate(&krate);

        let mut global_ctx =
            vir::context::GlobalCtx::new(&krate, air_no_span.clone(), inferred_modes)?;
        vir::recursive_types::check_traits(&krate, &global_ctx)?;
        let krate = vir::ast_simplify::simplify_krate(&mut global_ctx, &krate)?;

        if self.args.log_all || self.args.log_vir_simple {
            let mut file =
                self.create_log_file(None, None, crate::config::VIR_SIMPLE_FILE_SUFFIX)?;
            vir::printer::write_krate(&mut file, &krate);
        }

        #[cfg(debug_assertions)]
        vir::check_ast_flavor::check_krate_simplified(&krate);

        if (if self.args.verify_module.is_some() { 1 } else { 0 }
            + if self.args.verify_root { 1 } else { 0 }
            + if self.args.verify_pervasive { 1 } else { 0 })
            > 1
        {
            return Err(error(
                "only one of --verify-module, --verify-root, or --verify-pervasive allowed",
            ));
        }

        if self.args.verify_function.is_some() {
            if self.args.verify_module.is_none() && !self.args.verify_root {
                return Err(error(
                    "--verify-function option requires --verify-module or --verify-root",
                ));
            }
        }

        let module_ids_to_verify: Vec<vir::ast::Path> = {
            if self.args.verify_root {
                let root_mod_id = krate
                    .module_ids
                    .iter()
                    .find(|m| m.segments.len() == 0)
                    .expect("missing root module");
                vec![root_mod_id.clone()]
            } else if let Some(mod_name) = &self.args.verify_module {
                if let Some(id) = krate.module_ids.iter().find(|m| &module_name(m) == mod_name) {
                    vec![id.clone()]
                } else {
                    let msg = vec![
                        format!("could not find module {mod_name} specified by --verify-module"),
                        format!("available modules are:"),
                    ]
                    .into_iter()
                    .chain(krate.module_ids.iter().filter_map(|m| {
                        let name = module_name(m);
                        (!(name.starts_with("pervasive::") || name == "pervasive")
                            && m.segments.len() > 0)
                            .then(|| format!("- {name}"))
                    }))
                    .chain(Some(format!("or use --verify-root, --verify-pervasive")).into_iter())
                    .collect::<Vec<_>>()
                    .join("\n");

                    return Err(error(msg));
                }
            } else {
                krate
                    .module_ids
                    .iter()
                    .filter(|m| {
                        let name = module_name(m);
                        !(name.starts_with("pervasive::") || name == "pervasive")
                            ^ self.args.verify_pervasive
                    })
                    .cloned()
                    .collect()
            }
        };

        for module in &module_ids_to_verify {
            global_ctx = self.verify_module_outer(compiler, &krate, module, global_ctx)?;
        }

        let verified_modules: HashSet<_> = module_ids_to_verify.iter().collect();

        // Log/display triggers
        if self.args.log_all || self.args.log_triggers {
            let mut file = self.create_log_file(None, None, crate::config::TRIGGERS_FILE_SUFFIX)?;
            let chosen_triggers = global_ctx.get_chosen_triggers();
            for triggers in chosen_triggers {
                writeln!(file, "{:#?}", triggers).expect("error writing to trigger log file");
            }
        }
        let chosen_triggers = global_ctx.get_chosen_triggers();
        let mut low_confidence_triggers = None;
        for chosen in chosen_triggers {
            match (self.args.show_triggers, verified_modules.contains(&chosen.module)) {
                (ShowTriggers::Selective, true) if chosen.low_confidence => {
                    report_chosen_triggers(compiler, &chosen);
                    low_confidence_triggers = Some(chosen.span);
                }
                (ShowTriggers::Module, true) => {
                    report_chosen_triggers(compiler, &chosen);
                }
                (ShowTriggers::Verbose, _) => {
                    report_chosen_triggers(compiler, &chosen);
                }
                _ => {}
            }
        }
        if let Some(span) = low_confidence_triggers {
            let span = from_raw_span(&span.raw_span);
            let msg = "Verus printed one or more automatically chosen quantifier triggers\n\
                because it had low confidence in the chosen triggers.\n\
                To suppress these messages, do one of the following:\n  \
                (1) manually annotate a single desired trigger using #[trigger]\n      \
                (example: forall(|i: int, j: int| f(i) && #[trigger] g(i) && #[trigger] h(j))),\n  \
                (2) manually annotate multiple desired triggers using with_triggers\n      \
                (example: forall(|i: int| with_triggers!([f(i)], [g(i)] => f(i) && g(i)))),\n  \
                (3) accept the automatically chosen trigger using #[auto_trigger]\n      \
                (example: forall(|i: int, j: int| #[auto_trigger] f(i) && g(i) && h(j)))\n  \
                (4) use the --triggers-silent command-line option to suppress all printing of triggers.\n\
                (Note: triggers are used by the underlying SMT theorem prover to instantiate quantifiers;\n\
                the theorem prover instantiates a quantifier whenever some expression matches the\n\
                pattern specified by one of the quantifier's triggers.)\
                ";
            compiler.diagnostic().span_note_without_error(span, &msg);
        }

        Ok(())
    }

    pub fn verify_crate<'tcx>(&mut self, compiler: &Compiler) -> Result<bool, VirErr> {
        // Verify crate
        let time3 = Instant::now();
        if !self.args.no_verify {
            self.verify_crate_inner(&compiler)?;
        }
        let time4 = Instant::now();

        self.time_vir_verify = time4 - time3;
        self.time_vir += self.time_vir_verify;
        Ok(true)
    }

    fn construct_vir_crate<'tcx>(&mut self, tcx: TyCtxt<'tcx>) -> Result<bool, VirErr> {
        let autoviewed_call_typs = Arc::new(std::sync::Mutex::new(HashMap::new()));
        let _ = tcx.formal_verifier_callback.replace(Some(Box::new(crate::typecheck::Typecheck {
            int_ty_id: None,
            nat_ty_id: None,
            exprs_in_spec: Arc::new(std::sync::Mutex::new(HashSet::new())),
            autoviewed_calls: HashSet::new(),
            autoviewed_call_typs: autoviewed_call_typs.clone(),
        })));
        match rustc_typeck::check_crate(tcx) {
            Ok(()) => {}
            Err(rustc_errors::ErrorReported {}) => {
                return Ok(false);
            }
        }

        tcx.hir().par_body_owners(|def_id| tcx.ensure().check_match(def_id.to_def_id()));
        tcx.ensure().check_private_in_public(());
        tcx.hir().par_for_each_module(|module| {
            tcx.ensure().check_mod_privacy(module);
        });

        let autoviewed_call_typs =
            autoviewed_call_typs.lock().expect("get autoviewed_call_typs").clone();

        let time0 = Instant::now();

        let hir = tcx.hir();
        let erasure_info = ErasureInfo {
            resolved_calls: vec![],
            resolved_exprs: vec![],
            resolved_pats: vec![],
            external_functions: vec![],
            ignored_functions: vec![],
        };
        let erasure_info = std::rc::Rc::new(std::cell::RefCell::new(erasure_info));
        let ctxt = Arc::new(ContextX {
            tcx,
            krate: hir.krate(),
            erasure_info,
            autoviewed_call_typs,
            unique_id: std::cell::Cell::new(0),
        });

        // Convert HIR -> VIR
        let time1 = Instant::now();
        let vir_crate = crate::rust_to_vir::crate_to_vir(&ctxt)?;
        let time2 = Instant::now();

        if self.args.log_all || self.args.log_vir {
            let mut file = self.create_log_file(None, None, crate::config::VIR_FILE_SUFFIX)?;
            vir::printer::write_krate(&mut file, &vir_crate);
        }
        vir::well_formed::check_crate(&vir_crate)?;
        let (erasure_modes, inferred_modes) = vir::modes::check_crate(&vir_crate)?;
        let vir_crate = vir::traits::demote_foreign_traits(&vir_crate)?;

        self.vir_crate = Some(vir_crate.clone());
        self.air_no_span = (!self.args.no_verify).then(|| {
            let no_span = hir
                .krate()
                .owners
                .iter()
                .filter_map(|oi| {
                    oi.as_ref().and_then(|o| {
                        if let OwnerNode::Crate(c) = o.node() { Some(c.inner) } else { None }
                    })
                })
                .next()
                .expect("OwnerNode::Crate missing");
            air::ast::Span {
                raw_span: crate::util::to_raw_span(no_span),
                as_string: "no location".to_string(),
            }
        });
        self.inferred_modes = Some(inferred_modes);

        let erasure_info = ctxt.erasure_info.borrow();
        let resolved_calls = erasure_info.resolved_calls.clone();
        let resolved_exprs = erasure_info.resolved_exprs.clone();
        let resolved_pats = erasure_info.resolved_pats.clone();
        let external_functions = erasure_info.external_functions.clone();
        let ignored_functions = erasure_info.ignored_functions.clone();
        let erasure_hints = crate::erase::ErasureHints {
            vir_crate,
            resolved_calls,
            resolved_exprs,
            resolved_pats,
            erasure_modes,
            external_functions,
            ignored_functions,
        };
        self.erasure_hints = Some(erasure_hints);

        let time4 = Instant::now();
        self.time_vir = time4 - time0;
        self.time_vir_rust_to_vir = time2 - time1;

        Ok(true)
    }
}

struct DiagnosticOutputBuffer {
    output: std::sync::Arc<std::sync::Mutex<Vec<u8>>>,
}

impl std::io::Write for DiagnosticOutputBuffer {
    fn write(&mut self, buf: &[u8]) -> Result<usize, std::io::Error> {
        self.output.lock().expect("internal error: cannot lock captured output").write(buf)
    }
    fn flush(&mut self) -> Result<(), std::io::Error> {
        self.output.lock().expect("internal error: cannot lock captured output").flush()
    }
}

struct Rewrite {}

impl rustc_lint::FormalVerifierRewrite for Rewrite {
    fn rewrite_crate(
        &mut self,
        krate: &rustc_ast::ast::Crate,
        _next_node_id: &mut dyn FnMut() -> rustc_ast::ast::NodeId,
    ) -> rustc_ast::ast::Crate {
        use crate::rustc_ast::mut_visit::MutVisitor;
        let mut krate = krate.clone();
        let mut visitor = crate::erase_rewrite::Visitor::new();
        visitor.visit_crate(&mut krate);
        krate
    }
}

impl rustc_driver::Callbacks for VerifierCallbacks {
    fn config(&mut self, config: &mut rustc_interface::interface::Config) {
        if let Some(target) = &self.verifier.lock().unwrap().test_capture_output {
            config.diagnostic_output =
                rustc_session::DiagnosticOutput::Raw(Box::new(DiagnosticOutputBuffer {
                    output: target.clone(),
                }));
        }
    }

    fn after_parsing<'tcx>(
        &mut self,
        _compiler: &Compiler,
        queries: &'tcx rustc_interface::Queries<'tcx>,
    ) -> rustc_driver::Compilation {
        let _ = {
            // Install the rewrite_crate callback so that Rust will later call us back on the AST
            let registration = queries.register_plugins().expect("register_plugins");
            let peeked = registration.peek();
            let lint_store = &peeked.1;
            lint_store.formal_verifier_callback.replace(Some(Box::new(Rewrite {})));
        };
        rustc_driver::Compilation::Continue
    }

    fn after_expansion<'tcx>(
        &mut self,
        compiler: &Compiler,
        queries: &'tcx rustc_interface::Queries<'tcx>,
    ) -> rustc_driver::Compilation {
        let _result = queries.global_ctxt().expect("global_ctxt").peek_mut().enter(|tcx| {
            {
                let mut verifier = self.verifier.lock().expect("verifier mutex");
                if let Err(err) = verifier.construct_vir_crate(tcx) {
                    compiler.report_error(&err, ErrorAs::Error);
                    verifier.encountered_vir_error = true;
                    return;
                }
            }

            if !compiler.session().compile_status().is_ok() {
                return;
            }

            self.vir_ready.signal(false);

            if self.now_verify.wait() {
                // there was an error in typeck or borrowck
                return;
            }

            {
                let mut verifier = self.verifier.lock().expect("verifier mutex");
                match verifier.verify_crate(compiler) {
                    Ok(_) => {}
                    Err(err) => {
                        compiler.report_error(&err, ErrorAs::Error);
                        verifier.encountered_vir_error = true;
                    }
                }
            }
        });
        rustc_driver::Compilation::Stop
    }
}<|MERGE_RESOLUTION|>--- conflicted
+++ resolved
@@ -671,7 +671,6 @@
                     ctx.fun = None;
                     let error_as = if invalidity { ErrorAs::Note } else { ErrorAs::Warning };
                     let s = "Function-Decl-Check-Recommends ";
-<<<<<<< HEAD
                     for command in commands.iter().map(|x| &*x) {
                         self.run_commands_queries(
                             compiler,
@@ -680,22 +679,11 @@
                             command.clone(),
                             &HashMap::new(),
                             &snap_map,
+                            module,
+                            Some(&function.x.name),
                             &(s.to_string() + &fun_as_rust_dbg(&function.x.name)),
                         );
                     }
-=======
-                    self.run_commands_queries(
-                        compiler,
-                        error_as,
-                        air_context,
-                        &commands,
-                        &HashMap::new(),
-                        &snap_map,
-                        module,
-                        Some(&function.x.name),
-                        &(s.to_string() + &fun_as_rust_dbg(&function.x.name)),
-                    );
->>>>>>> 39a8e55d
                 }
             }
 
@@ -733,7 +721,6 @@
                 let error_as = if recommends_rerun { ErrorAs::Note } else { ErrorAs::Error };
                 let s =
                     if recommends_rerun { "Function-Check-Recommends " } else { "Function-Def " };
-<<<<<<< HEAD
 
                 let mut function_invalidity = false;
                 for command in commands.iter().map(|x| &*x) {
@@ -763,6 +750,8 @@
                         command.clone(),
                         &HashMap::new(),
                         &snap_map,
+                        module,
+                        Some(&function.x.name),
                         &(s.to_string() + &fun_as_rust_dbg(&function.x.name)),
                     );
 
@@ -770,20 +759,6 @@
                 }
 
                 if function_invalidity && !recommends_rerun && !self.args.no_auto_recommends_check {
-=======
-                let invalidity = self.run_commands_queries(
-                    compiler,
-                    error_as,
-                    air_context,
-                    &commands,
-                    &HashMap::new(),
-                    &snap_map,
-                    module,
-                    Some(&function.x.name),
-                    &(s.to_string() + &fun_as_rust_dbg(&function.x.name)),
-                );
-                if invalidity && !recommends_rerun && !self.args.no_auto_recommends_check {
->>>>>>> 39a8e55d
                     // Rerun failed query to report possible recommends violations
                     recommends_rerun = true;
                     continue;
