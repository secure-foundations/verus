#![feature(rustc_private)]
#[macro_use]
mod common;
use common::*;

const IMPORTS: &str = code_str! {
    #[allow(unused_imports)] use crate::pervasive::{atomic::*};
    #[allow(unused_imports)] use crate::pervasive::{modes::*};
    #[allow(unused_imports)] use crate::pervasive::result::*;
    #[allow(unused_imports)] use crate::pervasive::option::*;
    #[allow(unused_imports)] use crate::pervasive::map::*;
    #[allow(unused_imports)] use crate::pervasive::multiset::*;
    #[allow(unused_imports)] use builtin::*;
    #[allow(unused_imports)] use builtin_macros::*;
    #[allow(unused_imports)] use state_machines_macros::*;

    #[spec]
    #[is_variant]
    pub enum Foo {
        Bar(int),
        Qax(int),
        Duck(int),
    }
};

test_verify_one_file! {
    #[test] test_birds_eye_init_error IMPORTS.to_string() + code_str! {
        tokenized_state_machine!{ X {
            fields { #[sharding(variable)] pub t: int }

            init!{
                initialize() {
                    birds_eye let x = spec_literal_int("5"); // error
                    init t = spec_literal_int("5");
                }
            }
        }}
    } => Err(e) => assert_error_msg(e, "`birds_eye` has no effect in an init!")
}

test_verify_one_file! {
    #[test] test_birds_eye_nontokenized_error IMPORTS.to_string() + code_str! {
        state_machine!{ X {
            fields { pub t: int }

            transition!{
                tr() {
                    birds_eye let x = spec_literal_int("5"); // error
                    update t = spec_literal_int("5");
                }
            }
        }}
    } => Err(e) => assert_error_msg(e, "`birds_eye` only makes sense for tokenized state machines")
}

test_verify_one_file! {
    #[test] test_birds_eye_guard IMPORTS.to_string() + code_str! {
        tokenized_state_machine!{ X {
            fields {
                #[sharding(storage_option)] pub so: Option<int>
            }

            property!{
                tr() {
                    birds_eye let x = spec_literal_int("5");
                    guard so >= Some(x); // error: guard depends on birds_eye variable
                }
            }
        }}
    } => Err(e) => assert_error_msg(e, "a guard value must be a deterministic function")
}

test_verify_one_file! {
    #[test] test_withdraw_bind_guard IMPORTS.to_string() + code_str! {
        tokenized_state_machine!{ X {
            fields {
                #[sharding(storage_option)] pub so: Option<int>
            }

            property!{
                tr() {
                    withdraw so -= Some(let y);
                    guard so >= Some(x); // error: guard depends on withdraw binding
                }
            }
        }}
    } => Err(e) => assert_error_msg(e, "a guard value must be a deterministic function")
}

test_verify_one_file! {
    #[test] test_birds_eye_req IMPORTS.to_string() + code_str! {
        tokenized_state_machine!{ X {
            fields {
                #[sharding(storage_option)] pub so: Option<int>
            }

            property!{
                tr() {
                    birds_eye let x = spec_literal_int("5");
                    require(x == spec_literal_int("5")); // error: require depends on birds_eye variable
                }
            }
        }}
    } => Err(e) => assert_error_msg(e, "'require' statements should not be in the scope of a `birds_eye` let-binding")
}

test_verify_one_file! {
    #[test] require_let_birds_eye_fail IMPORTS.to_string() + code_str! {
        tokenized_state_machine!{ Y {
            fields {
                #[sharding(variable)]
                pub opt: Option<int>,
            }

            transition!{
                tr1() {
                    require birds_eye let x = spec_literal_int("5");
                }
            }
        }}
    } => Err(e) => assert_error_msg(e, "'require' statements should not be in the scope of a `birds_eye` let-binding")
}

test_verify_one_file! {
    #[test] test_withdraw_bind_req IMPORTS.to_string() + code_str! {
        tokenized_state_machine!{ X {
            fields {
                #[sharding(storage_option)] pub so: Option<int>
            }

            property!{
                tr() {
                    withdraw so -= Some(let x);
                    require(x == spec_literal_int("5")); // error: require depends on birds_eye variable
                }
            }
        }}
    } => Err(e) => assert_error_msg(e, "'require' statements should not be in the scope of a `withdraw` let-binding")
}

test_verify_one_file! {
    #[test] test_birds_eye_req2 IMPORTS.to_string() + code_str! {
        tokenized_state_machine!{ X {
            fields {
                #[sharding(storage_option)] pub so: Option<int>
            }

            property!{
                tr() {
                    if spec_literal_int("0") == spec_literal_int("0") {
                        birds_eye let x = spec_literal_int("5");
                        assert(x == spec_literal_int("5"));
                    }
                    require(x == spec_literal_int("5")); // error: require depends on birds_eye variable
                }
            }
        }}
    } => Err(e) => assert_error_msg(e, "'require' statements should not be preceeded by an assert which is in the scope of")
}

test_verify_one_file! {
    #[test] test_withdraw_bind_req2 IMPORTS.to_string() + code_str! {
        tokenized_state_machine!{ X {
            fields {
                #[sharding(storage_option)] pub so: Option<int>
            }

            property!{
                tr() {
                    if spec_literal_int("0") == spec_literal_int("0") {
                        withdraw so -= Some(let x);
                        assert(x == spec_literal_int("5"));
                    }
                    require(x == spec_literal_int("5")); // error: require depends on withdraw binding
                }
            }
        }}
    } => Err(e) => assert_error_msg(e, "'require' statements should not be preceeded by an assert which is in the scope of")
}

test_verify_one_file! {
    #[test] test_birds_eye_special IMPORTS.to_string() + code_str! {
        tokenized_state_machine!{ X {
            fields {
                #[sharding(option)] pub so: Option<int>
            }

            transition!{
                tr() {
                    birds_eye let x = spec_literal_int("5");
                    remove so -= Some(x); // error: depends on birds_eye variable
                }
            }
        }}
    } => Err(e) => assert_error_msg(e, "'remove' statements should not be in the scope of a `birds_eye` let-binding")
}

test_verify_one_file! {
    #[test] test_withdraw_binding_remove IMPORTS.to_string() + code_str! {
        tokenized_state_machine!{ X {
            fields {
                #[sharding(option)] pub so: Option<int>
            }

            transition!{
                tr() {
                    withdraw so -= Some(let x);
                    remove so -= Some(x); // error: depends on birds_eye variable
                }
            }
        }}
    } => Err(e) => assert_error_msg(e, "'remove' statements should not be in the scope of a `withdraw` let-binding")
}

test_verify_one_file! {
    #[test] test_birds_eye_special2 IMPORTS.to_string() + code_str! {
        tokenized_state_machine!{ X {
            fields {
                #[sharding(option)] pub so: Option<int>
            }

            transition!{
                tr() {
                    if spec_literal_int("0") == spec_literal_int("0") {
                        birds_eye let x = spec_literal_int("5");
                        assert(x == spec_literal_int("5"));
                    }
                    remove so -= Some(spec_literal_int("0")); // error: depends on birds_eye variable
                }
            }
        }}
    } => Err(e) => assert_error_msg(e, "'remove' statements should not be preceeded by an assert which is in the scope of")
}

test_verify_one_file! {
    #[test] test_update_constant IMPORTS.to_string() + code_str! {
        tokenized_state_machine!{ X {
            fields {
                #[sharding(constant)] pub t: int
            }

            transition!{
                tr() {
                    update t = spec_literal_int("5");
                }
            }
        }}
    } => Err(e) => assert_error_msg(e, "'update' statement not allowed for field with sharding strategy 'constant'")
}

test_verify_one_file! {
    #[test] test_add_constant IMPORTS.to_string() + code_str! {
        tokenized_state_machine!{ X {
            fields {
                #[sharding(constant)] pub t: int
            }

            transition!{
                tr() {
                    add t += (spec_literal_int("5"));
                }
            }
        }}
    } => Err(e) => assert_error_msg(e, "'add' statement not allowed for field with sharding strategy 'constant'")
}

test_verify_one_file! {
    #[test] test_have_constant IMPORTS.to_string() + code_str! {
        tokenized_state_machine!{ X {
            fields {
                #[sharding(constant)] pub t: int
            }

            transition!{
                tr() {
                    have t >= (spec_literal_int("5"));
                }
            }
        }}
    } => Err(e) => assert_error_msg(e, "'have' statement not allowed for field with sharding strategy 'constant'")
}

test_verify_one_file! {
    #[test] test_use_option_directly IMPORTS.to_string() + code_str! {
        tokenized_state_machine!{ X {
            fields {
                #[sharding(option)] pub t: Option<int>,
                #[sharding(variable)] pub v: int,
            }

            transition!{
                tr() {
                    update v = pre.t.get_Some_0();
                }
            }
        }}
    } => Err(e) => assert_error_msg(e, "cannot be directly referenced here")
}

test_verify_one_file! {
    #[test] test_use_map_directly IMPORTS.to_string() + code_str! {
        tokenized_state_machine!{ X {
            fields {
                #[sharding(map)] pub t: Map<int, int>,
                #[sharding(variable)] pub v: int,
            }

            transition!{
                tr() {
                    update v = pre.t.index(spec_literal_int("0"));
                }
            }
        }}
    } => Err(e) => assert_error_msg(e, "cannot be directly referenced here")
}

test_verify_one_file! {
    #[test] test_use_multiset_directly IMPORTS.to_string() + code_str! {
        tokenized_state_machine!{ X {
            fields {
                #[sharding(multiset)] pub t: Multiset<int>,
                #[sharding(variable)] pub v: Multiset<int>,
            }

            transition!{
                tr() {
                    update v = pre.t;
                }
            }
        }}
    } => Err(e) => assert_error_msg(e, "cannot be directly referenced here")
}

test_verify_one_file! {
    #[test] test_use_storage_option_directly IMPORTS.to_string() + code_str! {
        tokenized_state_machine!{ X {
            fields {
                #[sharding(storage_option)] pub t: Option<int>,
                #[sharding(variable)] pub v: int,
            }

            transition!{
                tr() {
                    update v = pre.t.get_Some_0();
                }
            }
        }}
    } => Err(e) => assert_error_msg(e, "cannot be directly referenced here")
}

test_verify_one_file! {
    #[test] test_use_nottokenized_directly IMPORTS.to_string() + code_str! {
        tokenized_state_machine!{ X {
            fields {
                #[sharding(not_tokenized)] pub t: int,
                #[sharding(variable)] pub v: int,
            }

            transition!{
                tr() {
                    update v = pre.t;
                }
            }
        }}
    } => Err(e) => assert_error_msg(e, "cannot be directly referenced here")
}

test_verify_one_file! {
    #[test] test_use_pre_no_field IMPORTS.to_string() + code_str! {
        tokenized_state_machine!{ X {
            fields {
                #[sharding(variable)] pub v: int,
            }

            transition!{
                tr() {
                    update v = { let s = pre; s.v };
                }
            }
        }}
    } => Err(e) => assert_error_msg(e, "cannot be used opaquely")
}

test_verify_one_file! {
    #[test] test_use_pre_no_field_withdraw_kv_value IMPORTS.to_string() + code_str! {
        tokenized_state_machine!{ X {
            fields {
                #[sharding(storage_map)] pub v: Map<int, int>,
            }

            transition!{
                tr() {
                    withdraw v -= [spec_literal_int("5") => { let s = pre; s.v } ];
                }
            }
        }}
    } => Err(e) => assert_error_msg(e, "cannot be used opaquely")
}

test_verify_one_file! {
    #[test] test_use_pre_no_field_remove_kv_key IMPORTS.to_string() + code_str! {
        tokenized_state_machine!{ X {
            fields {
                #[sharding(map)] pub v: Map<int, int>,
            }

            transition!{
                tr() {
                    remove v -= [spec_literal_int("5") => { let s = pre; s.v } ];
                }
            }
        }}
    } => Err(e) => assert_error_msg(e, "cannot be used opaquely")
}

test_verify_one_file! {
    #[test] test_use_pre_no_field_withdraw_kv_key IMPORTS.to_string() + code_str! {
        tokenized_state_machine!{ X {
            fields {
                #[sharding(storage_map)] pub v: Map<int, int>,
            }

            init!{
                initialize() {
                    init v = Map::empty();
                }
            }

            transition!{
                tr() {
                    // this is ok:
                    withdraw v -= [{ let s = pre; s.v.index(spec_literal_int("0")) } => spec_literal_int("5")]
                          by { assume(false); };
                }
            }
        }}

        fn foo(#[proof] m: Map<int, int>) {
            requires(equal(m, Map::empty()));

            #[proof] let inst = X::Instance::initialize(m);
            #[proof] let t = inst.tr();
            assert(equal(t, spec_literal_int("5")));
        }
    } => Ok(())
}

test_verify_one_file! {
    #[test] test_use_pre_no_field2 IMPORTS.to_string() + code_str! {
        tokenized_state_machine!{ X {
            fields {
                #[sharding(variable)] pub v: int,
            }

            transition!{
                tr() {
                    update v = pre.some_fn();
                }
            }
        }}
    } => Err(e) => assert_error_msg(e, "`pre` cannot be used opaquely")
}

test_verify_one_file! {
    #[test] test_use_pre_no_field3 IMPORTS.to_string() + code_str! {
        tokenized_state_machine!{ X {
            fields {
                #[sharding(variable)] pub v: int,
            }

            transition!{
                tr() {
                    update v = pre.not_a_field;
                }
            }
        }}
    } => Err(e) => assert_error_msg(e, "any field access must be a state field")
}

test_verify_one_file! {
    #[test] test_use_pre_no_field4 IMPORTS.to_string() + code_str! {
        tokenized_state_machine!{ X {
            fields {
                #[sharding(variable)] pub v: int,
            }

            transition!{
                tr() {
                    update v = pre.0;
                }
            }
        }}
    } => Err(e) => assert_error_msg(e, "expected a named field")
}

test_verify_one_file! {
    #[test] field_name_reserved_ident1 IMPORTS.to_string() + code_str! {
        tokenized_state_machine!{ X {
            fields {
                #[sharding(variable)] pub instance: int,
            }
        }}
    } => Err(e) => assert_error_msg(e, "reserved identifier")
}

test_verify_one_file! {
    #[test] field_name_reserved_ident2 IMPORTS.to_string() + code_str! {
        tokenized_state_machine!{ X {
            fields {
                #[sharding(variable)] pub token_a: int,
            }
        }}
    } => Err(e) => assert_error_msg(e, "reserved identifier")
}

test_verify_one_file! {
    #[test] sm_name_reserved_ident1 IMPORTS.to_string() + code_str! {
        tokenized_state_machine!{ instance {
            fields {
                #[sharding(variable)] pub t: int,
            }
        }}
    } => Err(e) => assert_error_msg(e, "reserved identifier")
}

test_verify_one_file! {
    #[test] sm_name_reserved_ident2 IMPORTS.to_string() + code_str! {
        tokenized_state_machine!{ token_a {
            fields {
                #[sharding(variable)] pub t: int,
            }
        }}
    } => Err(e) => assert_error_msg(e, "reserved identifier")
}

test_verify_one_file! {
    #[test] let_name_reserved_ident1 IMPORTS.to_string() + code_str! {
        tokenized_state_machine!{ X {
            fields {
                #[sharding(variable)] pub t: int,
            }

            transition!{
                tr() {
                    let instance = spec_literal_int("5");
                }
            }
        }}
    } => Err(e) => assert_error_msg(e, "reserved identifier")
}

test_verify_one_file! {
    #[test] let_name_reserved_ident2 IMPORTS.to_string() + code_str! {
        tokenized_state_machine!{ X {
            fields {
                #[sharding(variable)] pub t: int,
            }

            transition!{
                tr() {
                    let token_a = spec_literal_int("5");
                }
            }
        }}
    } => Err(e) => assert_error_msg(e, "reserved identifier")
}

test_verify_one_file! {
    #[test] arg_reserved_ident1 IMPORTS.to_string() + code_str! {
        tokenized_state_machine!{ X {
            fields {
                #[sharding(variable)] pub t: int,
            }

            transition!{
                tr(instance: int) {
                }
            }
        }}
    } => Err(e) => assert_error_msg(e, "reserved identifier")
}

test_verify_one_file! {
    #[test] arg_reserved_ident2 IMPORTS.to_string() + code_str! {
        tokenized_state_machine!{ X {
            fields {
                #[sharding(variable)] pub t: int,
            }

            transition!{
                tr(token_a: int) {
                }
            }
        }}
    } => Err(e) => assert_error_msg(e, "reserved identifier")
}

test_verify_one_file! {
    #[test] binding_reserved_ident1 IMPORTS.to_string() + code_str! {
        tokenized_state_machine!{ X {
            fields {
                #[sharding(option)] pub t: Option<int>,
            }

            transition!{
                tr() {
                    remove t -= Some(let instance);
                }
            }
        }}
    } => Err(e) => assert_error_msg(e, "reserved identifier")
}

test_verify_one_file! {
    #[test] duplicate_inductive_lemma IMPORTS.to_string() + code_str! {
        tokenized_state_machine!{ X {
            fields {
                #[sharding(variable)] pub t: int,
            }

            transition!{
                tr(x: int) {
                    update t = x;
                }
            }

            #[inductive(tr)]
            pub fn lemma_tr1(pre: Self, post: Self, x: int) {
            }

            #[inductive(tr)]
            pub fn lemma_tr2(pre: Self, post: Self, x: int) {
            }
        }}
    } => Err(e) => assert_error_msg(e, "duplicate 'inductive' lemma")
}

test_verify_one_file! {
    #[test] missing_inductive_lemma IMPORTS.to_string() + code_str! {
        tokenized_state_machine!{ X {
            fields {
                #[sharding(variable)] pub t: int,
            }

            transition!{
                tr(x: int) {
                    update t = x;
                }
            }

            #[invariant]
            pub fn the_inv(self) -> bool {
                self.t == spec_literal_int("5")
            }
        }}
    } => Err(e) => assert_error_msg(e, "missing inductiveness proofs for")
}

test_verify_one_file! {
    #[test] missing_inductive_lemma_init IMPORTS.to_string() + code_str! {
        tokenized_state_machine!{ X {
            fields {
                #[sharding(variable)] pub t: int,
            }

            init!{
                tr(x: int) {
                    init t = x;
                }
            }

            #[invariant]
            pub fn the_inv(self) -> bool {
                self.t == spec_literal_int("5")
            }
        }}
    } => Err(e) => assert_error_msg(e, "missing inductiveness proofs for")
}

test_verify_one_file! {
    #[test] inductive_lemma_readonly IMPORTS.to_string() + code_str! {
        tokenized_state_machine!{ X {
            fields {
                #[sharding(variable)] pub t: int,
            }

            readonly!{
                tr(x: int) {
                }
            }

            #[inductive(tr)]
            pub fn lemma_tr1(pre: Self, post: Self, x: int) {
            }
        }}
    } => Err(e) => assert_error_msg(e, "'inductive' lemma does not make sense for a 'readonly' transition")
}

test_verify_one_file! {
    #[test] inductive_lemma_property IMPORTS.to_string() + code_str! {
        tokenized_state_machine!{ X {
            fields {
                #[sharding(variable)] pub t: int,
            }

            property!{
                tr(x: int) {
                }
            }

            #[inductive(tr)]
            pub fn lemma_tr1(pre: Self, post: Self, x: int) {
            }
        }}
    } => Err(e) => assert_error_msg(e, "'inductive' lemma does not make sense for a 'property' definition")
}

test_verify_one_file! {
    #[test] lemma_wrong_args IMPORTS.to_string() + code_str! {
        tokenized_state_machine!{ X {
            fields {
                #[sharding(variable)] pub t: int,
            }

            transition!{
                tr(x: int) {
                }
            }

            #[inductive(tr)]
            pub fn lemma_tr1(pre: Self, post: Self, y: int) {
            }
        }}
    } => Err(e) => assert_error_msg(e, "params for 'inductive' lemma should be")
}

test_verify_one_file! {
    #[test] lemma_bad_transition_name IMPORTS.to_string() + code_str! {
        tokenized_state_machine!{ X {
            fields {
                #[sharding(variable)] pub t: int,
            }

            transition!{
                tr(x: int) {
                }
            }

            #[inductive(tro)]
            pub fn lemma_tr1(pre: Self, post: Self, x: int) {
            }
        }}
    } => Err(e) => assert_error_msg(e, "could not find transition")
}

test_verify_one_file! {
    #[test] lemma_bad_generic_params IMPORTS.to_string() + code_str! {
        tokenized_state_machine!{ X {
            fields {
                #[sharding(variable)] pub t: int,
            }

            transition!{
                tr(x: int) {
                }
            }

            #[inductive(tr)]
            pub fn lemma_tr1<T>(pre: Self, post: Self, x: int) {
            }
        }}
    } => Err(e) => assert_error_msg(e, "should have no generic parameters")
}

test_verify_one_file! {
    #[test] lemma_bad_return_type IMPORTS.to_string() + code_str! {
        tokenized_state_machine!{ X {
            fields {
                #[sharding(variable)] pub t: int,
            }

            transition!{
                tr(x: int) {
                }
            }

            #[inductive(tr)]
            pub fn lemma_tr1(pre: Self, post: Self, x: int) -> bool {
            }
        }}
    } => Err(e) => assert_error_msg(e, "should have no return type")
}

test_verify_one_file! {
    #[test] lemma_bad_header IMPORTS.to_string() + code_str! {
        tokenized_state_machine!{ X {
            fields {
                #[sharding(variable)] pub t: int,
            }

            transition!{
                tr(x: int) {
                }
            }

            #[inductive(tr)]
            pub fn lemma_tr1(pre: Self, post: Self, x: int) {
                requires(true);
            }
        }}
    } => Err(e) => assert_error_msg(e, "the precondition and postcondition are implicit")
}

test_verify_one_file! {
    #[test] lemma_doesnt_verify IMPORTS.to_string() + code_str! {
        tokenized_state_machine!{ X {
            fields {
                #[sharding(variable)] pub t: int,
            }

            transition!{
                tr(x: int) {
                    update t = x;
                }
            }

            #[invariant]
            pub fn the_inv(self) -> bool {
                self.t == spec_literal_int("5")
            }

            #[inductive(tr)]
            pub fn lemma_tr1(pre: Self, post: Self, x: int) {
            } // FAILS
        }}
    } => Err(e) => assert_one_fails(e)
}

test_verify_one_file! {
    #[test] lemma_doesnt_verify_init IMPORTS.to_string() + code_str! {
        tokenized_state_machine!{ X {
            fields {
                #[sharding(variable)] pub t: int,
            }

            init!{
                tr(x: int) {
                    init t = x;
                }
            }

            #[invariant]
            pub fn the_inv(self) -> bool {
                self.t == spec_literal_int("5")
            }

            #[inductive(tr)]
            pub fn lemma_tr1(post: Self, x: int) {
            } // FAILS
        }}
    } => Err(e) => assert_one_fails(e)
}

test_verify_one_file! {
    #[test] sm_generic_param_not_type IMPORTS.to_string() + code_str! {
        tokenized_state_machine!{ X<'a> {
            fields {
                #[sharding(variable)] pub t: int,
            }
        }}
    } => Err(e) => assert_error_msg(e, "Only generic type parameters are supported")
}

test_verify_one_file! {
    #[test] multiple_fields IMPORTS.to_string() + code_str! {
        tokenized_state_machine!{ X {
            fields {
                #[sharding(variable)] pub t: int,
            }

            fields {
                #[sharding(variable)] pub x: int,
            }
        }}
    } => Err(e) => assert_error_msg(e, "Expected only one declaration of `fields` block")
}

test_verify_one_file! {
    #[test] no_fields IMPORTS.to_string() + code_str! {
        tokenized_state_machine!{ X {
        }}
    } => Err(e) => assert_error_msg(e, "'fields' declaration was not found")
}

test_verify_one_file! {
    #[test] conflicting_attrs IMPORTS.to_string() + code_str! {
        tokenized_state_machine!{ X {
            fields {
                #[sharding(variable)] pub t: int,
            }

            init!{
                tr(x: int) {
                    init t = x;
                }
            }

            #[invariant]
            #[inductive(tr)]
            pub fn the_inv(self) -> bool {
                self.t == spec_literal_int("5")
            }
        }}
    } => Err(e) => assert_error_msg(e, "conflicting attributes")
}

test_verify_one_file! {
    #[test] explicit_mode_inv IMPORTS.to_string() + code_str! {
        tokenized_state_machine!{ X {
            fields {
                #[sharding(variable)] pub t: int,
            }

            init!{
                tr(x: int) {
                    init t = x;
                }
            }

            #[invariant]
            #[spec]
            pub fn the_inv(self) -> bool {
                true
            }
        }}
    } => Err(e) => assert_error_msg(e, "should not be explicitly labelled")
}

test_verify_one_file! {
    #[test] wrong_mode_inv IMPORTS.to_string() + code_str! {
        tokenized_state_machine!{ X {
            fields {
                #[sharding(variable)] pub t: int,
            }

            init!{
                tr(x: int) {
                    init t = x;
                }
            }

            #[invariant]
            pub proof fn the_inv(self) -> bool {
                true
            }
        }}
    } => Err(e) => assert_error_msg(e, "an invariant function should be `spec`")
}

test_verify_one_file! {
    #[test] wrong_mode_inductive IMPORTS.to_string() + code_str! {
        tokenized_state_machine!{ X {
            fields {
                #[sharding(variable)] pub t: int,
            }

            init!{
                tr(x: int) {
                    init t = x;
                }
            }

            #[invariant]
            pub fn the_inv(self) -> bool {
                true
            }

            #[inductive(tr)]
            pub spec fn lemma_tr1(post: Self, x: int) {
            }
        }}
    } => Err(e) => assert_error_msg(e, "an inductiveness lemma should be `proof`")
}

test_verify_one_file! {
    #[test] explicit_mode_field IMPORTS.to_string() + code_str! {
        tokenized_state_machine!{ X {
            fields {
                #[sharding(variable)] #[spec] pub t: int,
            }
        }}
    } => Err(e) => assert_error_msg(e, "should not be explicitly labelled")
}

test_verify_one_file! {
    #[test] explicit_mode_proof IMPORTS.to_string() + code_str! {
        tokenized_state_machine!{ X {
            fields {
                #[sharding(variable)] pub t: int,
            }

            init!{
                tr(x: int) {
                    init t = x;
                }
            }

            #[invariant]
            pub fn the_inv(self) -> bool {
                true
            }

            #[inductive(tr)]
            #[proof]
            pub fn lemma_tr1(post: Self, x: int) {
            }
        }}
    } => Err(e) => assert_error_msg(e, "should not be explicitly labelled")
}

test_verify_one_file! {
    #[test] inv_wrong_params IMPORTS.to_string() + code_str! {
        tokenized_state_machine!{ X {
            fields {
                #[sharding(variable)] pub t: int,
            }

            init!{
                tr(x: int) {
                    init t = x;
                }
            }

            #[invariant]
            pub fn the_inv(x: int) -> bool {
                true
            }

            #[inductive(tr)]
            #[proof]
            pub fn lemma_tr1(post: Self, x: int) {
            } // FAILS
        }}
    } => Err(e) => assert_error_msg(e, "an invariant function must take 1 argument (self)")
}

test_verify_one_file! {
    #[test] inv_wrong_ret IMPORTS.to_string() + code_str! {
        tokenized_state_machine!{ X {
            fields {
                #[sharding(variable)] pub t: int,
            }

            init!{
                tr(x: int) {
                    init t = x;
                }
            }

            #[invariant]
            pub fn the_inv(self) -> int {
                spec_literal_int("5")
            }

            #[inductive(tr)]
            #[proof]
            pub fn lemma_tr1(post: Self, x: int) {
            } // FAILS
        }}
    } => Err(e) => assert_error_msg(e, "an invariant function must return a bool")
}

test_verify_one_file! {
    #[test] inv_wrong_generics IMPORTS.to_string() + code_str! {
        tokenized_state_machine!{ X {
            fields {
                #[sharding(variable)] pub t: int,
            }

            init!{
                tr(x: int) {
                    init t = x;
                }
            }

            #[invariant]
            pub fn the_inv<V>(self) -> bool {
                true
            }

            #[inductive(tr)]
            #[proof]
            pub fn lemma_tr1(post: Self, x: int) {
            } // FAILS
        }}
    } => Err(e) => assert_error_msg(e, "an invariant function must take 0 type arguments")
}

test_verify_one_file! {
    #[test] normal_sm_sharding IMPORTS.to_string() + code_str! {
        state_machine!{ X {
            fields {
                #[sharding(variable)] pub t: int,
            }
        }}
    } => Err(e) => assert_error_msg(e, "sharding strategy only makes sense for tokenized state machines")
}

test_verify_one_file! {
    #[test] tokenized_sm_no_sharding IMPORTS.to_string() + code_str! {
        tokenized_state_machine!{ X {
            fields {
                pub t: int,
            }
        }}
    } => Err(e) => assert_error_msg(e, "tokenized state machine requires a sharding strategy")
}

test_verify_one_file! {
    #[test] unrecognized_sharding_strategy_name IMPORTS.to_string() + code_str! {
        tokenized_state_machine!{ X {
            fields {
                #[sharding(foo)] pub t: int,
            }
        }}
    } => Err(e) => assert_error_msg(e, "unrecognized sharding strategy")
}

test_verify_one_file! {
    #[test] duplicate_sharding_attr IMPORTS.to_string() + code_str! {
        tokenized_state_machine!{ X {
            fields {
                #[sharding(variable)]
                #[sharding(variable)]
                pub t: int,
            }
        }}
    } => Err(e) => assert_error_msg(e, "duplicate sharding attribute")
}

test_verify_one_file! {
    #[test] wrong_form_option IMPORTS.to_string() + code_str! {
        tokenized_state_machine!{ X {
            fields {
                #[sharding(option)]
                pub t: int,
            }
        }}
    } => Err(e) => assert_error_msg(e, "must be of the form Option<_>")
}

test_verify_one_file! {
    #[test] wrong_form_option2 IMPORTS.to_string() + code_str! {
        tokenized_state_machine!{ X {
            fields {
                #[sharding(option)]
                pub t: Multiset<int>,
            }
        }}
    } => Err(e) => assert_error_msg(e, "must be of the form Option<_>")
}

test_verify_one_file! {
    #[test] wrong_form_option3 IMPORTS.to_string() + code_str! {
        tokenized_state_machine!{ X {
            fields {
                #[sharding(option)]
                pub t: Map<int, int>,
            }
        }}
    } => Err(e) => assert_error_msg(e, "must be of the form Option<_>")
}

test_verify_one_file! {
    #[test] wrong_form_storage_option IMPORTS.to_string() + code_str! {
        tokenized_state_machine!{ X {
            fields {
                #[sharding(storage_option)]
                pub t: int,
            }
        }}
    } => Err(e) => assert_error_msg(e, "must be of the form Option<_>")
}

test_verify_one_file! {
    #[test] wrong_form_map IMPORTS.to_string() + code_str! {
        tokenized_state_machine!{ X {
            fields {
                #[sharding(map)]
                pub t: int,
            }
        }}
    } => Err(e) => assert_error_msg(e, "must be of the form Map<_, _>")
}

test_verify_one_file! {
    #[test] wrong_form_storage_map IMPORTS.to_string() + code_str! {
        tokenized_state_machine!{ X {
            fields {
                #[sharding(storage_map)]
                pub t: int,
            }
        }}
    } => Err(e) => assert_error_msg(e, "must be of the form Map<_, _>")
}

test_verify_one_file! {
    #[test] wrong_form_multiset IMPORTS.to_string() + code_str! {
        tokenized_state_machine!{ X {
            fields {
                #[sharding(multiset)]
                pub t: int,
            }
        }}
    } => Err(e) => assert_error_msg(e, "must be of the form Multiset<_>")
}

test_verify_one_file! {
    #[test] wrong_form_count IMPORTS.to_string() + code_str! {
        tokenized_state_machine!{ X {
            fields {
                #[sharding(count)]
                pub t: int,
            }
        }}
    } => Err(e) => assert_error_msg(e, "must be nat")
}

test_verify_one_file! {
    #[test] special_op_conditional IMPORTS.to_string() + code_str! {
        tokenized_state_machine!{ X {
            fields {
                #[sharding(option)]
                pub t: Option<int>,
            }

            transition!{
                tr() {
                    if true {
                        add t += Some(spec_literal_int("5"));
                    }
                }
            }
        }}
    } => Err(e) => assert_error_msg(e, "statements are not supported inside conditionals")
}

test_verify_one_file! {
    #[test] special_op_binding_conditional IMPORTS.to_string() + code_str! {
        tokenized_state_machine!{ X {
            fields {
                #[sharding(option)]
                pub t: Option<int>,
            }

            transition!{
                tr() {
                    if true {
                        remove t -= Some(let x);
                    }
                }
            }
        }}
    } => Err(e) => assert_error_msg(e, "statements are not supported inside conditionals")
}

test_verify_one_file! {
    #[test] special_op_match IMPORTS.to_string() + code_str! {
        tokenized_state_machine!{ X {
            fields {
                #[sharding(option)]
                pub t: Option<int>,
            }

            transition!{
                tr(foo: Foo) {
                    match foo {
                        Foo::Bar(x) => {
                            add t += Some(spec_literal_int("5"));
                        }
                        Foo::Qax(y) => { }
                        Foo::Duck(z) => { }
                    }
                }
            }
        }}
    } => Err(e) => assert_error_msg(e, "statements are not supported inside conditionals")
}

test_verify_one_file! {
    #[test] remove_after_have IMPORTS.to_string() + code_str! {
        tokenized_state_machine!{ X {
            fields {
                #[sharding(option)]
                pub t: Option<int>,
            }

            transition!{
                tr() {
                    have t >= Some(spec_literal_int("5"));
                    remove t -= Some(spec_literal_int("5"));
                }
            }
        }}
    } => Err(e) => assert_error_msg(e, "remove -> have -> add")
}

test_verify_one_file! {
    #[test] remove_after_have_with_binding IMPORTS.to_string() + code_str! {
        tokenized_state_machine!{ X {
            fields {
                #[sharding(option)]
                pub t: Option<int>,
            }

            transition!{
                tr() {
                    have t >= Some(let z);
                    remove t -= Some(let x);
                }
            }
        }}
    } => Err(e) => assert_error_msg(e, "remove -> have -> add")
}

test_verify_one_file! {
    #[test] have_after_add IMPORTS.to_string() + code_str! {
        tokenized_state_machine!{ X {
            fields {
                #[sharding(option)]
                pub t: Option<int>,
            }

            transition!{
                tr() {
                    add t += Some(spec_literal_int("5"));
                    have t >= Some(spec_literal_int("5"));
                }
            }
        }}
    } => Err(e) => assert_error_msg(e, "remove -> have -> add")
}

test_verify_one_file! {
    #[test] remove_after_add IMPORTS.to_string() + code_str! {
        tokenized_state_machine!{ X {
            fields {
                #[sharding(option)]
                pub t: Option<int>,
            }

            transition!{
                tr() {
                    add t += Some(spec_literal_int("5"));
                    remove t -= Some(spec_literal_int("5"));
                }
            }
        }}
    } => Err(e) => assert_error_msg(e, "remove -> have -> add")
}

test_verify_one_file! {
    #[test] init_wf_init_missing IMPORTS.to_string() + code_str! {
        state_machine!{ X {
            fields {
                pub t: int,
            }

            init!{
                init() {
                }
            }
        }}
    } => Err(e) => assert_error_msg(e, "procedure does not initialize")
}

test_verify_one_file! {
    #[test] init_wf_init_dupe IMPORTS.to_string() + code_str! {
        state_machine!{ X {
            fields {
                pub t: int,
            }

            init!{
                init() {
                    init t = spec_literal_int("5");
                    init t = spec_literal_int("6");
                }
            }
        }}
    } => Err(e) => assert_error_msg(e, "might be initialized multiple times")
}

test_verify_one_file! {
    #[test] init_wf_init_dupe_conditional IMPORTS.to_string() + code_str! {
        state_machine!{ X {
            fields {
                pub t: int,
            }

            init!{
                init() {
                    init t = spec_literal_int("5");
                    if spec_literal_int("1") + spec_literal_int("2") == spec_literal_int("3") {
                        init t = spec_literal_int("6");
                    } else {
                        init t = spec_literal_int("7");
                    }
                }
            }
        }}
    } => Err(e) => assert_error_msg(e, "might be initialized multiple times")
}

test_verify_one_file! {
    #[test] init_wf_init_if IMPORTS.to_string() + code_str! {
        state_machine!{ X {
            fields {
                pub t: int,
            }

            init!{
                init() {
                    if spec_literal_int("1") + spec_literal_int("2") == spec_literal_int("3") {
                        init t = spec_literal_int("6");
                    } else {
                    }
                }
            }
        }}
    } => Err(e) => assert_error_msg(e, "the else-branch does not initialize")
}

test_verify_one_file! {
    #[test] init_wf_init_dupe_match IMPORTS.to_string() + code_str! {
        state_machine!{ X {
            fields {
                pub t: int,
            }

            init!{
                init(foo: Foo) {
                    init t = spec_literal_int("5");
                    match foo {
                        Foo::Bar(x) => { init t = spec_literal_int("6"); }
                        Foo::Qax(y) => { init t = spec_literal_int("7"); }
                        Foo::Duck(z) => { init t = spec_literal_int("8"); }
                    }
                }
            }
        }}
    } => Err(e) => assert_error_msg(e, "might be initialized multiple times")
}

test_verify_one_file! {
    #[test] init_wf_init_else IMPORTS.to_string() + code_str! {
        state_machine!{ X {
            fields {
                pub t: int,
            }

            init!{
                init() {
                    if spec_literal_int("1") + spec_literal_int("2") == spec_literal_int("3") {
                    } else {
                        init t = spec_literal_int("6");
                    }
                }
            }
        }}
    } => Err(e) => assert_error_msg(e, "the if-branch does not initialize")
}

test_verify_one_file! {
    #[test] init_wf_init_match IMPORTS.to_string() + code_str! {
        state_machine!{ X {
            fields {
                pub t: int,
            }

            init!{
                init() {
                    match foo {
                        Foo::Bar(x) => {
                            init t = spec_literal_int("6");
                        }
                        Foo::Qax(y) => {
                        }
                        Foo::Duck(z) => {
                            init t = spec_literal_int("7");
                        }
                    }
                }
            }
        }}
    } => Err(e) => assert_error_msg(e, "all branches of a match-statement must initialize")
}

test_verify_one_file! {
    #[test] init_wf_init_match2 IMPORTS.to_string() + code_str! {
        state_machine!{ X {
            fields {
                pub t: int,
            }

            init!{
                init() {
                    match foo {
                        Foo::Bar(x) => {
                        }
                        Foo::Qax(y) => {
                            init t = spec_literal_int("6");
                        }
                        Foo::Duck(z) => {
                        }
                    }
                }
            }
        }}
    } => Err(e) => assert_error_msg(e, "all branches of a match-statement must initialize")
}

test_verify_one_file! {
    #[test] init_wf_update IMPORTS.to_string() + code_str! {
        state_machine!{ X {
            fields {
                pub t: int,
            }

            init!{
                init() {
                    init t = spec_literal_int("6");
                    update t = spec_literal_int("5");
                }
            }
        }}
    } => Err(e) => assert_error_msg(e, "'update' statement not allowed in initialization")
}

test_verify_one_file! {
    #[test] init_wf_update2 IMPORTS.to_string() + code_str! {
        state_machine!{ X {
            fields {
                pub t: int,
            }

            init!{
                init() {
                    update t = spec_literal_int("5");
                }
            }
        }}
    } => Err(e) => assert_error_msg(e, "'update' statement not allowed in initialization")
}

test_verify_one_file! {
    #[test] init_wf_special IMPORTS.to_string() + code_str! {
        tokenized_state_machine!{ X {
            fields {
                #[sharding(option)]
                pub t: Option<int>,
            }

            init!{
                init() {
                    add t += Some(spec_literal_int("5"));
                }
            }
        }}
    } => Err(e) => assert_error_msg(e, "use 'init' instead")
}

test_verify_one_file! {
    #[test] init_wf_special_with_binding IMPORTS.to_string() + code_str! {
        tokenized_state_machine!{ X {
            fields {
                #[sharding(option)]
                pub t: Option<int>,
            }

            init!{
                init() {
                    remove t -= Some(let x);
                }
            }
        }}
    } => Err(e) => assert_error_msg(e, "use 'init' instead")
}

test_verify_one_file! {
    #[test] init_wf_assert IMPORTS.to_string() + code_str! {
        state_machine!{ X {
            fields {
                pub t: int,
            }

            init!{
                init() {
                    assert(true);
                    init t = spec_literal_int("6");
                }
            }
        }}
    } => Err(e) => assert_error_msg(e, "'assert' statement not allowed in initialization")
}

test_verify_one_file! {
    #[test] normal_wf_update_dupe IMPORTS.to_string() + code_str! {
        state_machine!{ X {
            fields {
                pub t: int,
            }

            transition!{
                tr() {
                    update t = spec_literal_int("5");
                    update t = spec_literal_int("6");
                }
            }
        }}
    } => Err(e) => assert_error_msg(e, "might be updated multiple times")
}

test_verify_one_file! {
    #[test] normal_wf_update_dupe_conditional IMPORTS.to_string() + code_str! {
        state_machine!{ X {
            fields {
                pub t: int,
            }

            transition!{
                tr() {
                    update t = spec_literal_int("5");
                    if true {
                        update t = spec_literal_int("6");
                    }
                }
            }
        }}
    } => Err(e) => assert_error_msg(e, "might be updated multiple times")
}

test_verify_one_file! {
    #[test] normal_wf_update_dupe_conditional2 IMPORTS.to_string() + code_str! {
        state_machine!{ X {
            fields {
                pub t: int,
            }

            transition!{
                tr() {
                    update t = spec_literal_int("5");
                    if true {
                    } else {
                        update t = spec_literal_int("6");
                    }
                }
            }
        }}
    } => Err(e) => assert_error_msg(e, "might be updated multiple times")
}

test_verify_one_file! {
    #[test] normal_wf_update_dupe_match IMPORTS.to_string() + code_str! {
        state_machine!{ X {
            fields {
                pub t: int,
            }

            transition!{
                tr() {
                    update t = spec_literal_int("5");
                    match foo {
                        Foo::Bar(x) => {
                            update t = spec_literal_int("6");
                        }
                        Foo::Qax(y) => { }
                        Foo::Duck(z) => { }
                    }
                }
            }
        }}
    } => Err(e) => assert_error_msg(e, "might be updated multiple times")
}

test_verify_one_file! {
    #[test] normal_wf_update_init IMPORTS.to_string() + code_str! {
        state_machine!{ X {
            fields {
                pub t: int,
            }

            transition!{
                tr() {
                    init t = spec_literal_int("5");
                }
            }
        }}
    } => Err(e) => assert_error_msg(e, "'init' statement not allowed")
}

test_verify_one_file! {
    #[test] normal_wf_update_guard IMPORTS.to_string() + code_str! {
        tokenized_state_machine!{ X {
            fields {
                #[sharding(storage_option)]
                pub t: Option<int>,
            }

            transition!{
                tr() {
                    guard t >= Some(spec_literal_int("5"));
                }
            }
        }}
    } => Err(e) => assert_error_msg(e, "'guard' statement only allowed in 'readonly' transition or 'property' definition")
}

test_verify_one_file! {
    #[test] readonly_wf_update IMPORTS.to_string() + code_str! {
        state_machine!{ X {
            fields {
                pub t: int,
            }

            readonly!{
                tr() {
                    update t = spec_literal_int("5");
                }
            }
        }}
    } => Err(e) => assert_error_msg(e, "statement not allowed in readonly transition")
}

test_verify_one_file! {
    #[test] property_wf_update IMPORTS.to_string() + code_str! {
        state_machine!{ X {
            fields {
                pub t: int,
            }

            property!{
                tr() {
                    update t = spec_literal_int("5");
                }
            }
        }}
    } => Err(e) => assert_error_msg(e, "statement not allowed in property definition")
}

test_verify_one_file! {
    #[test] readonly_wf_init IMPORTS.to_string() + code_str! {
        state_machine!{ X {
            fields {
                pub t: int,
            }

            readonly!{
                tr() {
                    init t = spec_literal_int("5");
                }
            }
        }}
    } => Err(e) => assert_error_msg(e, "statement not allowed outside 'init' routine")
}

test_verify_one_file! {
    #[test] property_wf_init IMPORTS.to_string() + code_str! {
        state_machine!{ X {
            fields {
                pub t: int,
            }

            property!{
                tr() {
                    init t = spec_literal_int("5");
                }
            }
        }}
    } => Err(e) => assert_error_msg(e, "statement not allowed outside 'init' routine")
}

test_verify_one_file! {
    #[test] readonly_wf_add IMPORTS.to_string() + code_str! {
        tokenized_state_machine!{ X {
            fields {
                #[sharding(option)]
                pub t: Option<int>,
            }

            readonly!{
                tr() {
                    add t += Some(spec_literal_int("5"));
                }
            }
        }}
    } => Err(e) => assert_error_msg(e, "statement not allowed in readonly transition")
}

test_verify_one_file! {
    #[test] property_wf_add IMPORTS.to_string() + code_str! {
        tokenized_state_machine!{ X {
            fields {
                #[sharding(option)]
                pub t: Option<int>,
            }

            property!{
                tr() {
                    add t += Some(spec_literal_int("5"));
                }
            }
        }}
    } => Err(e) => assert_error_msg(e, "statement not allowed in 'property' definition")
}

test_verify_one_file! {
    #[test] readonly_wf_remove_with_binding IMPORTS.to_string() + code_str! {
        tokenized_state_machine!{ X {
            fields {
                #[sharding(option)]
                pub t: Option<int>,
            }

            readonly!{
                tr() {
                    remove t -= Some(let x);
                }
            }
        }}
    } => Err(e) => assert_error_msg(e, "statement not allowed in readonly transition")
}

test_verify_one_file! {
    #[test] readonly_wf_remove IMPORTS.to_string() + code_str! {
        tokenized_state_machine!{ X {
            fields {
                #[sharding(option)]
                pub t: Option<int>,
            }

            readonly!{
                tr() {
                    remove t -= Some(spec_literal_int("5"));
                }
            }
        }}
    } => Err(e) => assert_error_msg(e, "statement not allowed in readonly transition")
}

test_verify_one_file! {
    #[test] readonly_wf_deposit IMPORTS.to_string() + code_str! {
        tokenized_state_machine!{ X {
            fields {
                #[sharding(storage_option)]
                pub t: Option<int>,
            }

            readonly!{
                tr() {
                    deposit t += Some(spec_literal_int("5"));
                }
            }
        }}
    } => Err(e) => assert_error_msg(e, "statement not allowed in readonly transition")
}

test_verify_one_file! {
    #[test] readonly_wf_withdraw IMPORTS.to_string() + code_str! {
        tokenized_state_machine!{ X {
            fields {
                #[sharding(storage_option)]
                pub t: Option<int>,
            }

            readonly!{
                tr() {
                    withdraw t -= Some(spec_literal_int("5"));
                }
            }
        }}
    } => Err(e) => assert_error_msg(e, "statement not allowed in readonly transition")
}

test_verify_one_file! {
    #[test] field_not_found IMPORTS.to_string() + code_str! {
        state_machine!{ X {
            fields {
                pub t: int,
            }

            transition!{
                tr() {
                    update whats_this = spec_literal_int("5");
                }
            }
        }}
    } => Err(e) => assert_error_msg(e, "field 'whats_this' not found")
}

test_verify_one_file! {
    #[test] inherent_safety_condition_option_remove IMPORTS.to_string() + code_str! {
        tokenized_state_machine!{ X {
            fields {
                #[sharding(option)]
                pub t: Option<int>
            }

            transition!{
                tr() {
                    remove t -= Some(spec_literal_int("5")) by { };
                }
            }
        }}
    } => Err(e) => assert_error_msg(e, "adding a proof body is meaningless")
}

test_verify_one_file! {
    #[test] inherent_safety_condition_option_remove_with_binding IMPORTS.to_string() + code_str! {
        tokenized_state_machine!{ X {
            fields {
                #[sharding(option)]
                pub t: Option<int>
            }

            transition!{
                tr() {
                    remove t -= Some(let y) by { };
                }
            }
        }}
    } => Err(e) => assert_error_msg(e, "adding a proof body is meaningless")
}

test_verify_one_file! {
    #[test] inherent_safety_condition_map_remove IMPORTS.to_string() + code_str! {
        tokenized_state_machine!{ X {
            fields {
                #[sharding(map)]
                pub t: Map<int, int>
            }

            transition!{
                tr() {
                    remove t -= [spec_literal_int("5") => spec_literal_int("7")] by { };
                }
            }
        }}
    } => Err(e) => assert_error_msg(e, "adding a proof body is meaningless")
}

test_verify_one_file! {
    #[test] inherent_safety_condition_multiset_remove IMPORTS.to_string() + code_str! {
        tokenized_state_machine!{ X {
            fields {
                #[sharding(multiset)]
                pub t: Multiset<int>
            }

            transition!{
                tr() {
                    remove t -= { spec_literal_int("5") } by { };
                }
            }
        }}
    } => Err(e) => assert_error_msg(e, "adding a proof body is meaningless")
}

test_verify_one_file! {
    #[test] inherent_safety_condition_option_add IMPORTS.to_string() + code_str! {
        tokenized_state_machine!{ X {
            fields {
                #[sharding(option)]
                pub t: Option<int>
            }

            transition!{
                tr() {
                    add t += Some(spec_literal_int("5")) by { }; // FAILS
                }
            }

            #[inductive(tr)]
            pub fn is_inductive(pre: Self, post: Self) {
                assert(pre.t.is_None());
                assert(post.t.is_Some());
                assert(post.t.get_Some_0() == spec_literal_int("5"));
            }
        }}
    } => Err(e) => assert_one_fails(e)
}

test_verify_one_file! {
    #[test] inherent_safety_condition_option_general_add IMPORTS.to_string() + code_str! {
        tokenized_state_machine!{ X {
            fields {
                #[sharding(option)]
                pub t: Option<int>
            }

            transition!{
                tr() {
                    add t += (Option::Some(spec_literal_int("5"))) by { }; // FAILS
                }
            }

            #[inductive(tr)]
            pub fn is_inductive(pre: Self, post: Self) {
                assert(pre.t.is_None());
                assert(post.t.is_Some());
                assert(post.t.get_Some_0() == spec_literal_int("5"));
            }
        }}
    } => Err(e) => assert_one_fails(e)
}

test_verify_one_file! {
    #[test] inherent_safety_condition_map_add IMPORTS.to_string() + code_str! {
        tokenized_state_machine!{ X {
            fields {
                #[sharding(map)]
                pub t: Map<int, int>
            }

            transition!{
                tr() {
                    add t += [spec_literal_int("5") => spec_literal_int("7")] by { }; // FAILS
                }
            }

            #[inductive(tr)]
            pub fn is_inductive(pre: Self, post: Self) {
                assert(!pre.t.dom().contains(spec_literal_int("5")));
                assert(post.t.dom().contains(spec_literal_int("5")));
                assert(post.t.index(spec_literal_int("5")) == spec_literal_int("7"));
            }
        }}
    } => Err(e) => assert_one_fails(e)
}

test_verify_one_file! {
    #[test] inherent_safety_condition_map_general_add IMPORTS.to_string() + code_str! {
        tokenized_state_machine!{ X {
            fields {
                #[sharding(map)]
                pub t: Map<int, int>
            }

            transition!{
                tr() {
                    add t += (Map::<int, int>::empty().insert(spec_literal_int("5"), spec_literal_int("7"))) by { }; // FAILS
                }
            }

            #[inductive(tr)]
            pub fn is_inductive(pre: Self, post: Self) {
                assert(!pre.t.dom().contains(spec_literal_int("5")));
                assert(post.t.dom().contains(spec_literal_int("5")));
                assert(post.t.index(spec_literal_int("5")) == spec_literal_int("7"));
            }
        }}
    } => Err(e) => assert_one_fails(e)
}

test_verify_one_file! {
    #[test] inherent_safety_condition_multiset_add IMPORTS.to_string() + code_str! {
        tokenized_state_machine!{ X {
            fields {
                #[sharding(multiset)]
                pub t: Multiset<int>
            }

            transition!{
                tr() {
                    add t += { spec_literal_int("5") } by { };
                }
            }
        }}
    } => Err(e) => assert_error_msg(e, "adding a proof body is meaningless")
}

test_verify_one_file! {
    #[test] inherent_safety_condition_multiset_general_add IMPORTS.to_string() + code_str! {
        tokenized_state_machine!{ X {
            fields {
                #[sharding(multiset)]
                pub t: Multiset<int>
            }

            transition!{
                tr() {
                    add t += ({ spec_literal_int("5") }) by { };
                }
            }
        }}
    } => Err(e) => assert_error_msg(e, "adding a proof body is meaningless")
}

test_verify_one_file! {
    #[test] inherent_safety_condition_option_have IMPORTS.to_string() + code_str! {
        tokenized_state_machine!{ X {
            fields {
                #[sharding(option)]
                pub t: Option<int>
            }

            transition!{
                tr() {
                    have t >= Some(spec_literal_int("5")) by { };
                }
            }
        }}
    } => Err(e) => assert_error_msg(e, "adding a proof body is meaningless")
}

test_verify_one_file! {
    #[test] inherent_safety_condition_map_have IMPORTS.to_string() + code_str! {
        tokenized_state_machine!{ X {
            fields {
                #[sharding(map)]
                pub t: Map<int, int>
            }

            transition!{
                tr() {
                    have t >= [spec_literal_int("5") => spec_literal_int("7")] by { };
                }
            }
        }}
    } => Err(e) => assert_error_msg(e, "adding a proof body is meaningless")
}

test_verify_one_file! {
    #[test] inherent_safety_condition_multiset_have IMPORTS.to_string() + code_str! {
        tokenized_state_machine!{ X {
            fields {
                #[sharding(multiset)]
                pub t: Multiset<int>
            }

            transition!{
                tr() {
                    have t >= { spec_literal_int("5") } by { };
                }
            }
        }}
    } => Err(e) => assert_error_msg(e, "adding a proof body is meaningless")
}

test_verify_one_file! {
    #[test] inherent_safety_condition_option_withdraw IMPORTS.to_string() + code_str! {
        tokenized_state_machine!{ X {
            fields {
                #[sharding(storage_option)]
                pub t: Option<int>
            }

            transition!{
                tr() {
                    withdraw t -= Some(spec_literal_int("5")) by { }; // FAILS
                }
            }

            #[inductive(tr)]
            pub fn is_inductive(pre: Self, post: Self) {
                assert(pre.t.is_Some());
                assert(pre.t.get_Some_0() == spec_literal_int("5"));
                assert(post.t.is_None());
            }
        }}
    } => Err(e) => assert_one_fails(e)
}

test_verify_one_file! {
    #[test] inherent_safety_condition_map_withdraw IMPORTS.to_string() + code_str! {
        tokenized_state_machine!{ X {
            fields {
                #[sharding(storage_map)]
                pub t: Map<int, int>
            }

            transition!{
                tr() {
                    withdraw t -= [spec_literal_int("5") => spec_literal_int("7")] by { }; // FAILS
                }
            }

            #[inductive(tr)]
            pub fn is_inductive(pre: Self, post: Self) {
                assert(pre.t.dom().contains(spec_literal_int("5")));
                assert(pre.t.index(spec_literal_int("5")) == spec_literal_int("7"));
                assert(!post.t.dom().contains(spec_literal_int("5")));
            }
        }}
    } => Err(e) => assert_one_fails(e)
}

test_verify_one_file! {
    #[test] inherent_safety_condition_map_withdraw_with_binding IMPORTS.to_string() + code_str! {
        tokenized_state_machine!{ X {
            fields {
                #[sharding(storage_map)]
                pub t: Map<int, int>
            }

            transition!{
                tr() {
                    withdraw t -= [spec_literal_int("5") => let z] by { }; // FAILS
                }
            }

            #[inductive(tr)]
            pub fn is_inductive(pre: Self, post: Self) {
                assert(pre.t.dom().contains(spec_literal_int("5")));
                assert(!post.t.dom().contains(spec_literal_int("5")));
            }
        }}
    } => Err(e) => assert_one_fails(e)
}

test_verify_one_file! {
    #[test] inherent_safety_condition_multiset_withdraw IMPORTS.to_string() + code_str! {
        tokenized_state_machine!{ X {
            fields {
                #[sharding(storage_multiset)]
                pub t: Multiset<int>
            }

            transition!{
                tr() {
                    withdraw t -= { spec_literal_int("5") } by { }; // FAILS
                }
            }

            #[inductive(tr)]
            pub fn is_inductive(pre: Self, post: Self) {
                assert(pre.t.count(spec_literal_int("5")) >= spec_literal_int("1"));
                assert(equal(post.t, pre.t.remove(spec_literal_int("5"))));
            }
        }}
    // not supported right now:
    } => Err(e) => assert_error_msg(e, "storage_multiset strategy not implemented")
    //} => Err(e) => assert_one_fails(e)
}

test_verify_one_file! {
    #[test] inherent_safety_condition_option_guard IMPORTS.to_string() + code_str! {
        tokenized_state_machine!{ X {
            fields {
                #[sharding(storage_option)]
                pub t: Option<int>
            }

            property!{
                tr() {
                    guard t >= Some(spec_literal_int("5")) by { }; // FAILS

                    birds_eye let t = pre.t;
                    assert(t.is_Some() && t.get_Some_0() == spec_literal_int("5"));
                }
            }
        }}
    } => Err(e) => assert_one_fails(e)
}

test_verify_one_file! {
    #[test] inherent_safety_condition_map_guard IMPORTS.to_string() + code_str! {
        tokenized_state_machine!{ X {
            fields {
                #[sharding(storage_map)]
                pub t: Map<int, int>
            }

            property!{
                tr() {
                    guard t >= [spec_literal_int("5") => spec_literal_int("7")] by { }; // FAILS

                    birds_eye let t = pre.t;
                    assert(t.dom().contains(spec_literal_int("5")) && t.index(spec_literal_int("5")) == spec_literal_int("7"));
                }
            }
        }}
    } => Err(e) => assert_one_fails(e)
}

test_verify_one_file! {
    #[test] inherent_safety_condition_option_general_guard IMPORTS.to_string() + code_str! {
        tokenized_state_machine!{ X {
            fields {
                #[sharding(storage_option)]
                pub t: Option<int>
            }

            property!{
                tr() {
                    guard t >= (Option::Some(spec_literal_int("5"))) by { }; // FAILS

                    birds_eye let t = pre.t;
                    assert(t.is_Some() && t.get_Some_0() == spec_literal_int("5"));
                }
            }
        }}
    } => Err(e) => assert_one_fails(e)
}

test_verify_one_file! {
    #[test] inherent_safety_condition_map_general_guard IMPORTS.to_string() + code_str! {
        tokenized_state_machine!{ X {
            fields {
                #[sharding(storage_map)]
                pub t: Map<int, int>
            }

            property!{
                tr() {
                    guard t >= (Map::<int,int>::empty().insert(spec_literal_int("5"), spec_literal_int("7"))) by { }; // FAILS

                    birds_eye let t = pre.t;
<<<<<<< HEAD
                    assert(t.dom().contains(5) && t.index(5) == 7) by {
                        assert(Map::<int,int>::empty().insert(5, 7).dom().contains(5));
                    };
=======
                    assert(t.dom().contains(spec_literal_int("5")) && t.index(spec_literal_int("5")) == spec_literal_int("7"));
>>>>>>> ca88b781
                }
            }
        }}
    } => Err(e) => assert_one_fails(e)
}

test_verify_one_file! {
    #[test] inherent_safety_condition_multiset_guard IMPORTS.to_string() + code_str! {
        tokenized_state_machine!{ X {
            fields {
                #[sharding(storage_multiset)]
                pub t: Multiset<int>
            }

            property!{
                tr() {
                    guard t >= { spec_literal_int("5") } by { }; // FAILS

                    birds_eye let t = pre.t;
                    assert(t.count(spec_literal_int("5")) >= spec_literal_int("1"));
                }
            }
        }}
    // not supported right now:
    } => Err(e) => assert_error_msg(e, "storage_multiset strategy not implemented")
    //} => Err(e) => assert_one_fails(e)
}

test_verify_one_file! {
    #[test] inherent_safety_condition_multiset_general_guard IMPORTS.to_string() + code_str! {
        tokenized_state_machine!{ X {
            fields {
                #[sharding(storage_multiset)]
                pub t: Multiset<int>
            }

            property!{
                tr() {
                    guard t >= (Multiset::singleton(spec_literal_int("5"))) by { }; // FAILS

                    birds_eye let t = pre.t;
                    assert(t.count(spec_literal_int("5")) >= spec_literal_int("1"));
                }
            }
        }}
    // not supported right now:
    } => Err(e) => assert_error_msg(e, "unrecognized sharding strategy: 'storage_multiset'")
    //} => Err(e) => assert_one_fails(e)
}

test_verify_one_file! {
    #[test] inherent_safety_condition_option_deposit IMPORTS.to_string() + code_str! {
        tokenized_state_machine!{ X {
            fields {
                #[sharding(storage_option)]
                pub t: Option<int>
            }

            transition!{
                tr() {
                    deposit t += Some(spec_literal_int("5")) by { }; // FAILS
                }
            }

            #[inductive(tr)]
            pub fn is_inductive(pre: Self, post: Self) {
                assert(pre.t.is_None());
                assert(post.t.is_Some());
                assert(post.t.get_Some_0() == spec_literal_int("5"));
            }
        }}
    } => Err(e) => assert_one_fails(e)
}

test_verify_one_file! {
    #[test] inherent_safety_condition_map_deposit IMPORTS.to_string() + code_str! {
        tokenized_state_machine!{ X {
            fields {
                #[sharding(storage_map)]
                pub t: Map<int, int>
            }

            transition!{
                tr() {
                    deposit t += [spec_literal_int("5") => spec_literal_int("7")] by { }; // FAILS
                }
            }

            #[inductive(tr)]
            pub fn is_inductive(pre: Self, post: Self) {
                assert(!pre.t.dom().contains(spec_literal_int("5")));
                assert(post.t.dom().contains(spec_literal_int("5")));
                assert(post.t.index(spec_literal_int("5")) == spec_literal_int("7"));
            }
        }}
    } => Err(e) => assert_one_fails(e)
}

test_verify_one_file! {
    #[test] inherent_safety_condition_multiset_deposit IMPORTS.to_string() + code_str! {
        tokenized_state_machine!{ X {
            fields {
                #[sharding(storage_multiset)]
                pub t: Multiset<int>
            }

            transition!{
                tr() {
                    deposit t += { spec_literal_int("5") } by { };
                }
            }
        }}
    } => Err(e) => assert_error_msg(e, "storage_multiset strategy not implemented")
}

test_verify_one_file! {
    #[test] assert_safety_condition_fail IMPORTS.to_string() + code_str! {
        state_machine!{ X {
            fields {
                pub t: int,
            }

            transition!{
                tr() {
                    assert(pre.t == spec_literal_int("0")); // FAILS
                }
            }
        }}
    } => Err(e) => assert_one_fails(e)
}

test_verify_one_file! {
    #[test] assert_safety_condition_readonly_fail IMPORTS.to_string() + code_str! {
        state_machine!{ X {
            fields {
                pub t: int,
            }

            readonly!{
                tr() {
                    assert(pre.t == spec_literal_int("0")); // FAILS
                }
            }
        }}
    } => Err(e) => assert_one_fails(e)
}

test_verify_one_file! {
    #[test] assert_safety_condition_property_fail IMPORTS.to_string() + code_str! {
        state_machine!{ X {
            fields {
                pub t: int,
            }

            property!{
                tr() {
                    assert(pre.t == spec_literal_int("0")); // FAILS
                }
            }
        }}
    } => Err(e) => assert_one_fails(e)
}

test_verify_one_file! {
    #[test] wrong_op_var_add_option IMPORTS.to_string() + code_str! {
        tokenized_state_machine!{ X {
            fields {
                #[sharding(variable)]
                pub t: Option<int>,
            }

            transition!{
                tr() {
                    add t += Some(spec_literal_int("5"));
                }
            }
        }}
    } => Err(e) => assert_error_msg(e, "statement not allowed for field with sharding strategy")
}

test_verify_one_file! {
    #[test] wrong_op_multiset_add_option IMPORTS.to_string() + code_str! {
        tokenized_state_machine!{ X {
            fields {
                #[sharding(multiset)]
                pub t: Multiset<int>,
            }

            transition!{
                tr() {
                    add t += Some(spec_literal_int("5"));
                }
            }
        }}
    } => Err(e) => assert_error_msg(e, "element but the given field has sharding strategy 'multiset'")
}

test_verify_one_file! {
    #[test] wrong_op_multiset_add_option_with_binding IMPORTS.to_string() + code_str! {
        tokenized_state_machine!{ X {
            fields {
                #[sharding(multiset)]
                pub t: Multiset<int>,
            }

            transition!{
                tr() {
                    add t += Some(let z);
                }
            }
        }}
    } => Err(e) => assert_error_msg(e, "element but the given field has sharding strategy 'multiset'")
}

test_verify_one_file! {
    #[test] wrong_op_map_add_option IMPORTS.to_string() + code_str! {
        tokenized_state_machine!{ X {
            fields {
                #[sharding(map)]
                pub t: Map<int, int>,
            }

            transition!{
                tr() {
                    add t += Some(spec_literal_int("5"));
                }
            }
        }}
    } => Err(e) => assert_error_msg(e, "element but the given field has sharding strategy 'map'")
}

test_verify_one_file! {
    #[test] wrong_op_option_add_map IMPORTS.to_string() + code_str! {
        tokenized_state_machine!{ X {
            fields {
                #[sharding(option)]
                pub t: Option<int>
            }

            transition!{
                tr() {
                    add t += [spec_literal_int("5") => spec_literal_int("5")];
                }
            }
        }}
    } => Err(e) => assert_error_msg(e, "element but the given field has sharding strategy 'option'")
}

test_verify_one_file! {
    #[test] wrong_op_option_add_multiset IMPORTS.to_string() + code_str! {
        tokenized_state_machine!{ X {
            fields {
                #[sharding(option)]
                pub t: Option<int>
            }

            transition!{
                tr() {
                    add t += {spec_literal_int("5")};
                }
            }
        }}
    } => Err(e) => assert_error_msg(e, "element but the given field has sharding strategy 'option'")
}

test_verify_one_file! {
    #[test] wrong_op_map_add_multiset IMPORTS.to_string() + code_str! {
        tokenized_state_machine!{ X {
            fields {
                #[sharding(map)]
                pub t: Map<int, int>
            }

            transition!{
                tr() {
                    add t += {spec_literal_int("5")};
                }
            }
        }}
    } => Err(e) => assert_error_msg(e, "element but the given field has sharding strategy 'map'")
}

test_verify_one_file! {
    #[test] wrong_op_multiset_add_map IMPORTS.to_string() + code_str! {
        tokenized_state_machine!{ X {
            fields {
                #[sharding(multiset)]
                pub t: Multiset<int>,
            }

            transition!{
                tr() {
                    add t += [spec_literal_int("5") => spec_literal_int("5")];
                }
            }
        }}
    } => Err(e) => assert_error_msg(e, "element but the given field has sharding strategy 'multiset'")
}

test_verify_one_file! {
    #[test] wrong_op_map_guard_option IMPORTS.to_string() + code_str! {
        tokenized_state_machine!{ X {
            fields {
                #[sharding(map)]
                pub t: Map<int, int>
            }

            property!{
                tr() {
                    guard t >= Some(spec_literal_int("5"));
                }
            }
        }}
    } => Err(e) => assert_error_msg(e, "element but the given field has sharding strategy 'map'")
}

test_verify_one_file! {
    #[test] wrong_op_count_add_option IMPORTS.to_string() + code_str! {
        tokenized_state_machine!{ X {
            fields {
                #[sharding(count)]
                pub t: nat,
            }

            transition!{
                tr() {
                    add t += Some(spec_literal_nat("5"));
                }
            }
        }}
    } => Err(e) => assert_error_msg(e, "element but the given field has sharding strategy 'count'")
}

test_verify_one_file! {
    #[test] wrong_op_option_deposit_option IMPORTS.to_string() + code_str! {
        tokenized_state_machine!{ X {
            fields {
                #[sharding(option)]
                pub t: Option<int>,
            }

            transition!{
                tr() {
                   deposit t += Some(spec_literal_int("5"));
                }
            }
        }}
    } => Err(e) => assert_error_msg(e, "is only for storage types")
}

test_verify_one_file! {
    #[test] wrong_op_storage_option_add_option IMPORTS.to_string() + code_str! {
        tokenized_state_machine!{ X {
            fields {
                #[sharding(storage_option)]
                pub t: Option<int>,
            }

            transition!{
                tr() {
                   add t += Some(spec_literal_int("5"));
                }
            }
        }}
    } => Err(e) => assert_error_msg(e, "use deposit/withdraw/guard statements for storage strategies")
}

test_verify_one_file! {
    #[test] no_let_repeated_idents IMPORTS.to_string() + code_str! {
        state_machine!{ X {
            fields {
                pub t: Map<int, int>
            }

            transition!{
                tr() {
                    if true {
                        let x = spec_literal_int("5");
                    } else {
                        let x = spec_literal_int("5");
                    }
                }
            }
        }}
    } => Err(e) => assert_error_msg(e, "bound variables with the same name")
}

test_verify_one_file! {
    #[test] no_let_repeated_idents2 IMPORTS.to_string() + code_str! {
        state_machine!{ X {
            fields {
                pub t: Map<int, int>
            }

            transition!{
                tr() {
                    let x = spec_literal_int("5");
                    let x = spec_literal_int("5");
                }
            }
        }}
    } => Err(e) => assert_error_msg(e, "bound variables with the same name")
}

test_verify_one_file! {
    #[test] no_let_repeated_idents3 IMPORTS.to_string() + code_str! {
        state_machine!{ X {
            fields {
                pub t: Map<int, int>
            }

            transition!{
                tr(x: int) {
                    let x = spec_literal_int("5");
                }
            }
        }}
    } => Err(e) => assert_error_msg(e, "bound variables with the same name")
}

test_verify_one_file! {
    #[test] no_let_repeated_idents4 IMPORTS.to_string() + code_str! {
        tokenized_state_machine!{ X {
            fields {
                #[sharding(option)]
                pub t: Option<int>,
            }

            transition!{
                tr(x: int) {
                    remove t -= Some(let x);
                }
            }
        }}
    } => Err(e) => assert_error_msg(e, "bound variables with the same name")
}

test_verify_one_file! {
    #[test] type_recursion_fail IMPORTS.to_string() + code_str! {
        tokenized_state_machine!{ X {
            fields {
                #[sharding(variable)]
                pub t: X::Instance,
            }
        }}
    } => Err(e) => assert_error_msg(e, "recursive type")
}

test_verify_one_file! {
    #[test] type_recursion_fail_negative IMPORTS.to_string() + code_str! {
        tokenized_state_machine!{ X {
            fields {
                // this should fail because Map has a maybe_negative first param

                #[sharding(variable)]
                pub t: Map<X::Instance, int>
            }
        }}
    } => Err(e) => assert_vir_error_msg(e, "non-positive polarity")
}

test_verify_one_file! {
    #[test] lemma_recursion_fail IMPORTS.to_string() + code_str! {
        tokenized_state_machine!{ X {
            fields {
                #[sharding(variable)]
                pub t: int,
            }

            init!{
                initialize() {
                    init t = spec_literal_int("1");
                }
            }

            property!{
                ro() {
                    assert(pre.t == spec_literal_int("2"));
                }
            }

            #[invariant]
            pub fn inv_2(self) -> bool {
                self.t == spec_literal_int("2")
            }

            #[inductive(initialize)]
            fn inductive_init(post: Self) {
                #[proof] let tracked (inst, token) = X::Instance::initialize();
                tracked inst.ro(&token);
                // this should derive a contradiction if not for the recursion checking
            }
        }}
    } => Err(e) => assert_vir_error_msg(e, "recursive function must call decreases")
}

test_verify_one_file! {
    #[test] lemma_recursion_assert_fail IMPORTS.to_string() + code_str! {
        tokenized_state_machine!{ X {
            fields {
                #[sharding(variable)]
                pub t: int,
            }

            init!{
                initialize() {
                    init t = spec_literal_int("1");
                }
            }

            property!{
                ro() {
                    assert(pre.t == spec_literal_int("2")) by {
                        foo_lemma();
                    };
                }
            }
        }}

        #[proof]
        fn foo_lemma() {
            #[proof] let (inst, token) = X::Instance::initialize();
            inst.ro(&token);
        }
    } => Err(e) => assert_vir_error_msg(e, "recursive function must call decreases")
}

test_verify_one_file! {
    #[test] relation_codegen IMPORTS.to_string() + code_str! {
        state_machine!{ X {
            fields {
                pub x: int,
                pub y: int,
                pub z: int,
            }

            init!{
                initialize(x: int, y: int, z: int) {
                    init x = x;
                    init y = y;
                    require(y <= z);
                    if x == y {
                        init z = z;
                    } else {
                        init z = z + spec_literal_int("1");
                    }
                }
            }

            transition!{
                tr1(b: bool, c: bool) {
                    require(b);
                    assert(pre.y <= pre.z);
                    require(c);
                    update z = pre.z + spec_literal_int("1");
                }
            }

            transition!{
                tr2(b: bool, c: bool) {
                    if b {
                        update z = pre.z + spec_literal_int("1");
                    } else {
                        assert(pre.y <= pre.z);
                    }
                    require(c);
                }
            }

            transition!{
                tr3(b: bool, c: bool) {
                    if b {
                        assert(pre.y <= pre.z);
                    } else {
                        let j = pre.z + spec_literal_int("1");
                        update z = j;
                    }
                    require(c);
                }
            }

            #[invariant]
            pub fn the_inv(self) -> bool { self.y <= self.z }

            #[inductive(initialize)]
            fn init_inductive(post: Self, x: int, y: int, z: int) { }

            #[inductive(tr1)]
            fn tr1_inductive(pre: Self, post: Self, b: bool, c: bool) { }

            #[inductive(tr2)]
            fn tr2_inductive(pre: Self, post: Self, b: bool, c: bool) { }

            #[inductive(tr3)]
            fn tr3_inductive(pre: Self, post: Self, b: bool, c: bool) { }

        }}

        verus! {

        spec fn rel_init(post: X::State, x: int, y: int, z: int) -> bool {
            post.x == x && post.y == y && y <= z &&
            if x == y { post.z == z } else { post.z == z + 1 }
        }

        spec fn rel_tr1(pre: X::State, post: X::State, b: bool, c: bool) -> bool {
            &&& b
            &&& pre.y <= pre.z ==> {
                &&& c
                &&& post.z == pre.z + 1
                &&& post.x == pre.x
                &&& post.y == pre.y
            }
        }

        spec fn rel_tr1_strong(pre: X::State, post: X::State, b: bool, c: bool) -> bool {
            &&& b
            &&& pre.y <= pre.z && {
                &&& c
                &&& post.z == pre.z + 1
                &&& post.x == pre.x
                &&& post.y == pre.y
            }
        }

        spec fn rel_tr2(pre: X::State, post: X::State, b: bool, c: bool) -> bool {
            &&& (if b { post.z == pre.z + 1 } else { pre.y <= pre.z ==> post.z == pre.z })
            &&& (!b ==> pre.y <= pre.z) ==> {
                &&& c
                &&& pre.x == post.x
                &&& pre.y == post.y
            }
        }

        spec fn rel_tr2_strong(pre: X::State, post: X::State, b: bool, c: bool) -> bool {
            &&& (if b { post.z == pre.z + 1 } else { post.z == pre.z })
            &&& (!b ==> pre.y <= pre.z) && {
                &&& c
                &&& pre.x == post.x
                &&& pre.y == post.y
            }
        }

        spec fn rel_tr3(pre: X::State, post: X::State, b: bool, c: bool) -> bool {
            &&& (if !b { post.z == pre.z + 1 } else { pre.y <= pre.z ==> post.z == pre.z })
            &&& (b ==> pre.y <= pre.z) ==> {
                &&& c
                &&& pre.x == post.x
                &&& pre.y == post.y
            }
        }

        spec fn rel_tr3_strong(pre: X::State, post: X::State, b: bool, c: bool) -> bool {
            &&& (if !b { post.z == pre.z + 1 } else { post.z == pre.z })
            &&& (b ==> pre.y <= pre.z) && {
                &&& c
                &&& pre.x == post.x
                &&& pre.y == post.y
            }
        }

        } // verus!


        #[proof]
        fn correct_init(post: X::State, x: int, y: int, z: int) {
            requires(X::State::initialize(post, x, y, z));
            ensures(rel_init(post, x, y, z));
        }

        #[proof]
        fn rev_init(post: X::State, x: int, y: int, z: int) {
            requires(rel_init(post, x, y, z));
            ensures(X::State::initialize(post, x, y, z));
        }

        #[proof]
        fn correct_tr1(pre: X::State, post: X::State, b: bool, c: bool) {
            requires(X::State::tr1(pre, post, b, c));
            ensures(rel_tr1(pre, post, b, c));
        }

        #[proof]
        fn rev_tr1(pre: X::State, post: X::State, b: bool, c: bool) {
            requires(rel_tr1(pre, post, b, c));
            ensures(X::State::tr1(pre, post, b, c));
        }

        #[proof]
        fn correct_tr1_strong(pre: X::State, post: X::State, b: bool, c: bool) {
            requires(X::State::tr1_strong(pre, post, b, c));
            ensures(rel_tr1_strong(pre, post, b, c));
        }

        #[proof]
        fn rev_tr1_strong(pre: X::State, post: X::State, b: bool, c: bool) {
            requires(rel_tr1_strong(pre, post, b, c));
            ensures(X::State::tr1_strong(pre, post, b, c));
        }

        #[proof]
        fn correct_tr2(pre: X::State, post: X::State, b: bool, c: bool) {
            requires(X::State::tr2(pre, post, b, c));
            ensures(rel_tr2(pre, post, b, c));
        }

        #[proof]
        fn rev_tr2(pre: X::State, post: X::State, b: bool, c: bool) {
            requires(rel_tr2(pre, post, b, c));
            ensures(X::State::tr2(pre, post, b, c));
        }

        #[proof]
        fn correct_tr2_strong(pre: X::State, post: X::State, b: bool, c: bool) {
            requires(X::State::tr2_strong(pre, post, b, c));
            ensures(rel_tr2_strong(pre, post, b, c));
        }

        #[proof]
        fn rev_tr2_strong(pre: X::State, post: X::State, b: bool, c: bool) {
            requires(rel_tr2_strong(pre, post, b, c));
            ensures(X::State::tr2_strong(pre, post, b, c));
        }

        #[proof]
        fn correct_tr3(pre: X::State, post: X::State, b: bool, c: bool) {
            requires(X::State::tr3(pre, post, b, c));
            ensures(rel_tr3(pre, post, b, c));
        }

        #[proof]
        fn rev_tr3(pre: X::State, post: X::State, b: bool, c: bool) {
            requires(rel_tr3(pre, post, b, c));
            ensures(X::State::tr3(pre, post, b, c));
        }

        #[proof]
        fn correct_tr3_strong(pre: X::State, post: X::State, b: bool, c: bool) {
            requires(X::State::tr3_strong(pre, post, b, c));
            ensures(rel_tr3_strong(pre, post, b, c));
        }

        #[proof]
        fn rev_tr3_strong(pre: X::State, post: X::State, b: bool, c: bool) {
            requires(rel_tr3_strong(pre, post, b, c));
            ensures(X::State::tr3_strong(pre, post, b, c));
        }
    } => Ok(())
}

test_verify_one_file! {
    #[test] relation_codegen_match IMPORTS.to_string() + code_str! {
        state_machine!{ X {
            fields {
                pub x: int,
                pub y: int,
                pub z: int,
            }

            init!{
                initialize(x: int, y: int, z: int, foo: Foo) {
                    init x = x;
                    init y = y;
                    require(y <= z);
                    match foo {
                        Foo::Bar(a) => { init z = z; }
                        Foo::Qax(b) => { init z = z + spec_literal_int("1"); }
                        Foo::Duck(d) => { init z = z + spec_literal_int("2"); }
                    }
                }
            }

            transition!{
                tr1(foo: Foo, c: bool) {
                    match foo {
                        Foo::Bar(a) => { update z = pre.z + spec_literal_int("1"); }
                        Foo::Qax(b) if b == spec_literal_int("20") => { assert(pre.y <= pre.z); }
                        Foo::Duck(d) => { assert(foo.is_Duck()); }
                        _ => { }
                    }
                    require(c);
                }
            }

            #[invariant]
            pub fn the_inv(self) -> bool { self.y <= self.z }

            #[inductive(initialize)]
            fn init_inductive(post: Self, x: int, y: int, z: int, foo: Foo) { }

            #[inductive(tr1)]
            fn tr1_inductive(pre: Self, post: Self, foo: Foo, c: bool) { }
        }}

        verus! {

        spec fn rel_init(post: X::State, x: int, y: int, z: int, foo: Foo) -> bool {
            &&& post.x == x
            &&& post.y == y
            &&& y <= z
            &&& match foo {
                Foo::Bar(a) => { post.z == z }
                Foo::Qax(b) => { post.z == z + 1 }
                Foo::Duck(d) => { post.z == z + 2 }
            }
        }

        spec fn rel_tr1(pre: X::State, post: X::State, foo: Foo, c: bool) -> bool {
            &&& (match foo {
                Foo::Bar(a) => { post.z == pre.z + 1 }
                Foo::Qax(b) if b == 20 => { pre.y <= pre.z ==> post.z == pre.z }
                Foo::Duck(d) => { post.z == pre.z }
                _ => { post.z == pre.z }
            })
            &&& ((match foo {
                Foo::Bar(a) => { true }
                Foo::Qax(b) if b == 20 => { pre.y <= pre.z }
                Foo::Duck(d) => { true }
                _ => { true }
            }) ==> {
                &&& c
                &&& pre.x == post.x
                &&& pre.y == post.y
            })
        }

        spec fn rel_tr1_strong(pre: X::State, post: X::State, foo: Foo, c: bool) -> bool {
            &&& (match foo {
                Foo::Bar(a) => { post.z == pre.z + 1 }
                Foo::Qax(b) if b == 20 => { post.z == pre.z && pre.y <= pre.z }
                Foo::Duck(d) => { post.z == pre.z }
                _ => { post.z == pre.z }
            })
            &&& (c && pre.x == post.x && pre.y == post.y)
        }

        } // verus!

        #[proof]
        fn correct_init(post: X::State, x: int, y: int, z: int, foo: Foo) {
            requires(X::State::initialize(post, x, y, z, foo));
            ensures(rel_init(post, x, y, z, foo));
        }

        #[proof]
        fn rev_init(post: X::State, x: int, y: int, z: int, foo: Foo) {
            requires(rel_init(post, x, y, z, foo));
            ensures(X::State::initialize(post, x, y, z, foo));
        }

        #[proof]
        fn correct_tr1(pre: X::State, post: X::State, foo: Foo, c: bool) {
            requires(X::State::tr1(pre, post, foo, c));
            ensures(rel_tr1(pre, post, foo, c));
        }

        #[proof]
        fn rev_tr1(pre: X::State, post: X::State, foo: Foo, c: bool) {
            requires(rel_tr1(pre, post, foo, c));
            ensures(X::State::tr1(pre, post, foo, c));
        }

        #[proof]
        fn correct_tr1_strong(pre: X::State, post: X::State, foo: Foo, c: bool) {
            requires(X::State::tr1_strong(pre, post, foo, c));
            ensures(rel_tr1_strong(pre, post, foo, c));
        }

        #[proof]
        fn rev_tr1_strong(pre: X::State, post: X::State, foo: Foo, c: bool) {
            requires(rel_tr1_strong(pre, post, foo, c));
            ensures(X::State::tr1_strong(pre, post, foo, c));
        }
    } => Ok(())
}

test_verify_one_file! {
    #[test] relation_codegen_special IMPORTS.to_string() + code_str! {
        tokenized_state_machine!{ Y {
            fields {
                #[sharding(option)]
                pub opt: Option<int>,

                #[sharding(map)]
                pub map: Map<int, int>,

                #[sharding(multiset)]
                pub mset: Multiset<int>,

                #[sharding(storage_option)]
                pub storage_opt: Option<int>,

                #[sharding(storage_map)]
                pub storage_map: Map<int, int>,
            }

            transition!{
                tr1() {
                    remove opt -= Some(spec_literal_int("5"));
                    add opt += Some(spec_literal_int("8"));

                    remove map -= [spec_literal_int("0") => spec_literal_int("1")];
                    have map >= [spec_literal_int("2") => spec_literal_int("3")];
                    add map += [spec_literal_int("4") => spec_literal_int("5")] by { assume(false); };

                    remove mset -= {spec_literal_int("10")};
                    have mset >= {spec_literal_int("11")};
                    add mset += {spec_literal_int("12")};

                    withdraw storage_opt -= Some(spec_literal_int("13")) by { assume(false); };
                    deposit storage_opt += Some(spec_literal_int("14"));

                    withdraw storage_map -= [spec_literal_int("15") => spec_literal_int("16")] by { assume(false); };
                    deposit storage_map += [spec_literal_int("17") => spec_literal_int("18")] by { assume(false); };
                }
            }

            transition!{
                tr2() {
                    have opt >= Some(spec_literal_int("7"));
                    add map += [spec_literal_int("4") => spec_literal_int("5")] by { assume(false); };
                }
            }

            transition!{
                tr3() {
                    remove opt -= Some(spec_literal_int("7"));
                    withdraw storage_opt -= Some(spec_literal_int("12")) by { assume(false); };
                }
            }

            transition!{
                tr4() {
                    add opt += Some(spec_literal_int("7")) by { assume(false); };
                    deposit storage_opt += Some(spec_literal_int("12")) by { assume(false); };
                }
            }
        }}

        /*
        verus! {

        spec fn rel_tr1(pre: Y::State, post: Y::State) -> bool {
            &&& pre.opt === Option::Some(5)
            &&& pre.map.contains_pair(0, 1)
            &&& pre.map.remove(0).contains_pair(2, 3)
            &&& !pre.map.remove(0).dom().contains(4)
              ==> pre.mset.count(10) >= 1
              && pre.mset.remove(10).count(11) >= 1
              && (pre.storage_opt === Option::Some(13)
                ==> (pre.storage_map.contains_pair(15, 16)
                  ==> (!pre.storage_map.remove(15).dom().contains(17)
                    ==> post.storage_map === pre.storage_map.remove(15).insert(17, 18)
                     && post.opt === Option::Some(8)
                     && post.map === pre.map.remove(0).insert(4, 5)
                     && post.mset === pre.mset.remove(10).insert(12)
                     && post.storage_opt === Option::Some(14)
                  )))
        }

        spec fn rel_tr1_strong(pre: Y::State, post: Y::State) -> bool {
            &&& pre.opt === Option::Some(5)
            &&& post.opt === Option::Some(8)

            &&& pre.map.contains_pair(0, 1)
            &&& pre.map.remove(0).contains_pair(2, 3)
            &&& !pre.map.remove(0).dom().contains(4)
            &&& post.map === pre.map.remove(0).insert(4, 5)

            &&& pre.mset.count(10) >= 1
            &&& pre.mset.remove(10).count(11) >= 1
            &&& post.mset === pre.mset.remove(10).insert(12)

            &&& pre.storage_opt === Option::Some(13)
            &&& post.storage_opt === Option::Some(14)

            &&& pre.storage_map.contains_pair(15, 16)
            &&& !pre.storage_map.remove(15).dom().contains(17)
            &&& post.storage_map === pre.storage_map.remove(15).insert(17, 18)
        }

        spec fn rel_tr2(pre: Y::State, post: Y::State) -> bool {
            &&& pre.opt === Option::Some(7)
            &&& !pre.map.dom().contains(4) ==> {
                &&& post.map === pre.map.insert(4, 5)
                &&& post.opt === pre.opt
                &&& post.storage_opt === pre.storage_opt
                &&& post.storage_map === pre.storage_map
                &&& post.mset === pre.mset
            }
        }

        spec fn rel_tr2_strong(pre: Y::State, post: Y::State) -> bool {
            &&& pre.opt === Option::Some(7)
            &&& !pre.map.dom().contains(4)
            &&& post.map === pre.map.insert(4, 5)
            &&& post.opt === pre.opt
            &&& post.storage_opt === pre.storage_opt
            &&& post.storage_map === pre.storage_map
            &&& post.mset === pre.mset
        }

        spec fn rel_tr3(pre: Y::State, post: Y::State) -> bool {
            &&& pre.opt === Option::Some(7)
            &&& pre.storage_opt === Option::Some(12)
              ==> post.storage_opt === Option::None
                && post.map === pre.map
                && post.storage_map === pre.storage_map
                && post.mset === pre.mset
                && post.opt === Option::None
        }

        spec fn rel_tr3_strong(pre: Y::State, post: Y::State) -> bool {
            &&& pre.opt === Option::Some(7)
            &&& post.opt === Option::None
            &&& pre.storage_opt === Option::Some(12)
            &&& post.storage_opt === Option::None
            &&& post.map === pre.map
            &&& post.storage_map === pre.storage_map
            &&& post.mset === pre.mset
        }

        spec fn rel_tr4(pre: Y::State, post: Y::State) -> bool {
            pre.opt === Option::None ==> (
              (pre.storage_opt === Option::None ==> {
                &&& post.storage_opt === Option::Some(12)
                &&& post.map === pre.map
                &&& post.storage_map === pre.storage_map
                &&& post.mset === pre.mset
                &&& post.opt === Option::Some(7)
              })
            )
        }

        spec fn rel_tr4_strong(pre: Y::State, post: Y::State) -> bool {
            &&& pre.opt === Option::None
            &&& post.opt === Option::Some(7)
            &&& pre.storage_opt === Option::None
            &&& post.storage_opt === Option::Some(12)
            &&& post.map === pre.map
            &&& post.storage_map === pre.storage_map
            &&& post.mset === pre.mset
        }

        } // verus!

        #[proof]
        fn correct_tr1(pre: Y::State, post: Y::State) {
            requires(Y::State::tr1(pre, post));
            ensures(rel_tr1(pre, post));
        }

        #[proof]
        fn rev_tr1(pre: Y::State, post: Y::State) {
            requires(rel_tr1(pre, post));
            ensures(Y::State::tr1(pre, post));
        }

        #[proof]
        fn correct_tr1_strong(pre: Y::State, post: Y::State) {
            requires(Y::State::tr1_strong(pre, post));
            ensures(rel_tr1_strong(pre, post));
        }

        #[proof]
        fn rev_tr1_strong(pre: Y::State, post: Y::State) {
            requires(rel_tr1_strong(pre, post));
            ensures(Y::State::tr1_strong(pre, post));
        }

        #[proof]
        fn correct_tr2(pre: Y::State, post: Y::State) {
            requires(Y::State::tr2(pre, post));
            ensures(rel_tr2(pre, post));
        }

        #[proof]
        fn rev_tr2(pre: Y::State, post: Y::State) {
            requires(rel_tr2(pre, post));
            ensures(Y::State::tr2(pre, post));
        }

        #[proof]
        fn correct_tr2_strong(pre: Y::State, post: Y::State) {
            requires(Y::State::tr2_strong(pre, post));
            ensures(rel_tr2_strong(pre, post));
        }

        #[proof]
        fn rev_tr2_strong(pre: Y::State, post: Y::State) {
            requires(rel_tr2_strong(pre, post));
            ensures(Y::State::tr2_strong(pre, post));
        }

        #[proof]
        fn correct_tr3(pre: Y::State, post: Y::State) {
            requires(Y::State::tr3(pre, post));
            ensures(rel_tr3(pre, post));
        }

        #[proof]
        fn rev_tr3(pre: Y::State, post: Y::State) {
            requires(rel_tr3(pre, post));
            ensures(Y::State::tr3(pre, post));
        }

        #[proof]
        fn correct_tr3_strong(pre: Y::State, post: Y::State) {
            requires(Y::State::tr3_strong(pre, post));
            ensures(rel_tr3_strong(pre, post));
        }

        #[proof]
        fn rev_tr3_strong(pre: Y::State, post: Y::State) {
            requires(rel_tr3_strong(pre, post));
            ensures(Y::State::tr3_strong(pre, post));
        }

        #[proof]
        fn correct_tr4(pre: Y::State, post: Y::State) {
            requires(Y::State::tr4(pre, post));
            ensures(rel_tr4(pre, post));
        }

        #[proof]
        fn rev_tr4(pre: Y::State, post: Y::State) {
            requires(rel_tr4(pre, post));
            ensures(Y::State::tr4(pre, post));
        }

        #[proof]
        fn correct_tr4_strong(pre: Y::State, post: Y::State) {
            requires(Y::State::tr4_strong(pre, post));
            ensures(rel_tr4_strong(pre, post));
        }

        #[proof]
        fn rev_tr4_strong(pre: Y::State, post: Y::State) {
            requires(rel_tr4_strong(pre, post));
            ensures(Y::State::tr4_strong(pre, post));
        }
        */
    } => Ok(())
}

test_verify_one_file! {
    #[test] relation_codegen_special_general IMPORTS.to_string() + code_str! {
        tokenized_state_machine!{ Y {
            fields {
                #[sharding(option)]
                pub opt: Option<int>,

                #[sharding(map)]
                pub map: Map<int, int>,

                #[sharding(multiset)]
                pub mset: Multiset<int>,

                #[sharding(storage_option)]
                pub storage_opt: Option<int>,

                #[sharding(storage_map)]
                pub storage_map: Map<int, int>,
            }

            transition!{
                tr1() {
                    remove opt -= ( Option::Some(spec_literal_int("5")) );
                    add opt += ( Option::Some(spec_literal_int("8")) );

                    remove map -= ( Map::<int, int>::empty().insert(spec_literal_int("0"), spec_literal_int("1")) );
                    have map >= ( Map::<int, int>::empty().insert(spec_literal_int("2"), spec_literal_int("3")) );
                    add map += ( Map::<int, int>::empty().insert(spec_literal_int("4"), spec_literal_int("5")) ) by { assume(false); };

                    remove mset -= ( Multiset::<int>::singleton(spec_literal_int("10")) );
                    have mset >= ( Multiset::<int>::singleton(spec_literal_int("11")) );
                    add mset += ( Multiset::<int>::singleton(spec_literal_int("12")) );

                    withdraw storage_opt -= ( Option::Some(spec_literal_int("13")) ) by { assume(false); };
                    deposit storage_opt += ( Option::Some(spec_literal_int("14")) );

                    withdraw storage_map -= ( Map::<int, int>::empty().insert(spec_literal_int("15"), spec_literal_int("16")) ) by { assume(false); };
                    deposit storage_map += ( Map::<int, int>::empty().insert(spec_literal_int("17"), spec_literal_int("18")) ) by { assume(false); };
                }
            }

            transition!{
                tr2() {
                    have opt >= (Option::Some(spec_literal_int("7")));
                    add map += (Map::<int, int>::empty().insert(spec_literal_int("4"), spec_literal_int("5"))) by { assume(false); };
                }
            }

            transition!{
                tr3() {
                    remove opt -= (Option::Some(spec_literal_int("7")));
                    withdraw storage_opt -= (Option::Some(spec_literal_int("12"))) by { assume(false); };
                }
            }

            transition!{
                tr4() {
                    add opt += (Option::Some(spec_literal_int("7"))) by { assume(false); };
                    deposit storage_opt += (Option::Some(spec_literal_int("12"))) by { assume(false); };
                }
            }
        }}

        verus! {

        spec fn rel_tr1(pre: Y::State, post: Y::State) -> bool {
            &&& pre.opt === Option::Some(spec_literal_int("5"))

            &&& map![0 => 1].le(pre.map)
            &&& map![2 => 3].le(pre.map.remove_keys(map![0 => 1int].dom()))
            &&& pre.map.remove_keys(map![0 => 1int].dom()).dom().disjoint(map![4 => 5int].dom())

            ==> {

            &&& Multiset::singleton(10).le(pre.mset)
            &&& Multiset::singleton(11).le(pre.mset.sub(Multiset::singleton(10)))

            &&& (pre.storage_opt === Option::Some(13)

            ==>

            (map![15 => 16].le(pre.storage_map)

            ==>

            (pre.storage_map.remove_keys(map![15 => 16int].dom()).dom().disjoint(map![17 => 18int].dom())

            ==> {

            &&& post.opt === Option::Some(8)
            &&& post.map === pre.map.remove_keys(map![0 => 1int].dom()).union_prefer_right(map![4 => 5])
            &&& post.mset ===
                pre.mset.sub(Multiset::singleton(10)).add(Multiset::singleton(12))
            &&& post.storage_opt === Option::Some(14)
            &&& post.storage_map ===
                pre.storage_map.remove_keys(map![15 => 16int].dom()).union_prefer_right(map![17 => 18])
            })))}
        }

        spec fn rel_tr1_strong(pre: Y::State, post: Y::State) -> bool {
            &&& pre.opt === Option::Some(5)
            &&& post.opt === Option::Some(8)

            &&& map![0 => 1].le(pre.map)
            &&& map![2 => 3].le(pre.map.remove_keys(map![0 => 1int].dom()))
            &&& pre.map.remove_keys(map![0 => 1int].dom()).dom().disjoint(map![4 => 5int].dom())
            &&& post.map === pre.map.remove_keys(map![0 => 1int].dom()).union_prefer_right(map![4 => 5])

            &&& Multiset::singleton(10).le(pre.mset)
            &&& Multiset::singleton(11).le(pre.mset.sub(Multiset::singleton(10)))
            &&& post.mset ===
                pre.mset.sub(Multiset::singleton(10)).add(Multiset::singleton(12))

            &&& pre.storage_opt === Option::Some(13)
            &&& post.storage_opt === Option::Some(14)

            &&& map![15 => 16].le(pre.storage_map)
            &&& pre.storage_map.remove_keys(map![15 => 16int].dom()).dom().disjoint(map![17 => 18int].dom())
            &&& post.storage_map ===
                pre.storage_map.remove_keys(map![15 => 16int].dom()).union_prefer_right(map![17 => 18])
        }

        spec fn rel_tr2(pre: Y::State, post: Y::State) -> bool {
            &&& pre.opt === Option::Some(7)
            &&& !pre.map.dom().contains(4) ==> {
                &&& post.map === pre.map.union_prefer_right(map![4 => 5])
                &&& post.opt === pre.opt
                &&& post.storage_opt === pre.storage_opt
                &&& post.storage_map === pre.storage_map
                &&& post.mset === pre.mset
            }
        }

        spec fn rel_tr2_strong(pre: Y::State, post: Y::State) -> bool {
            &&& pre.opt === Option::Some(7)
            &&& !pre.map.dom().contains(4)
            &&& post.map === pre.map.union_prefer_right(map![4 => 5])
            &&& post.opt === pre.opt
            &&& post.storage_opt === pre.storage_opt
            &&& post.storage_map === pre.storage_map
            &&& post.mset === pre.mset
        }

        spec fn rel_tr3(pre: Y::State, post: Y::State) -> bool {
            &&& pre.opt === Option::Some(7)
            &&& pre.storage_opt === Option::Some(12) ==> {
                &&& post.storage_opt === Option::None
                &&& post.map === pre.map
                &&& post.storage_map === pre.storage_map
                &&& post.mset === pre.mset
                &&& post.opt === Option::None
            }
        }

        spec fn rel_tr3_strong(pre: Y::State, post: Y::State) -> bool {
            &&& pre.opt === Option::Some(7)
            &&& post.opt === Option::None
            &&& pre.storage_opt === Option::Some(12)
            &&& post.storage_opt === Option::None
            &&& post.map === pre.map
            &&& post.storage_map === pre.storage_map
            &&& post.mset === pre.mset
        }

        spec fn rel_tr4(pre: Y::State, post: Y::State) -> bool {
            pre.opt === Option::None ==> (
              (pre.storage_opt === Option::None ==> {
                &&& post.storage_opt === Option::Some(12)
                &&& post.map === pre.map
                &&& post.storage_map === pre.storage_map
                &&& post.mset === pre.mset
                &&& post.opt === Option::Some(7)
              })
            )
        }

        spec fn rel_tr4_strong(pre: Y::State, post: Y::State) -> bool {
            &&& pre.opt === Option::None
            &&& post.opt === Option::Some(7)
            &&& pre.storage_opt === Option::None
            &&& post.storage_opt === Option::Some(12)
            &&& post.map === pre.map
            &&& post.storage_map === pre.storage_map
            &&& post.mset === pre.mset
        }

        } // verus!

        #[proof]
        fn correct_tr1(pre: Y::State, post: Y::State) {
            requires(Y::State::tr1(pre, post));
            ensures(rel_tr1(pre, post));
        }

        #[proof]
        fn rev_tr1(pre: Y::State, post: Y::State) {
            requires(rel_tr1(pre, post));
            ensures(Y::State::tr1(pre, post));
        }

        #[proof]
        fn correct_tr1_strong(pre: Y::State, post: Y::State) {
            requires(Y::State::tr1_strong(pre, post));
            ensures(rel_tr1_strong(pre, post));
        }

        #[proof]
        fn rev_tr1_strong(pre: Y::State, post: Y::State) {
            requires(rel_tr1_strong(pre, post));
            ensures(Y::State::tr1_strong(pre, post));
        }

        #[proof]
        fn correct_tr2(pre: Y::State, post: Y::State) {
            requires(Y::State::tr2(pre, post));
            ensures(rel_tr2(pre, post));
        }

        #[proof]
        fn rev_tr2(pre: Y::State, post: Y::State) {
            requires(rel_tr2(pre, post));
            ensures(Y::State::tr2(pre, post));
        }

        #[proof]
        fn correct_tr2_strong(pre: Y::State, post: Y::State) {
            requires(Y::State::tr2_strong(pre, post));
            ensures(rel_tr2_strong(pre, post));
        }

        #[proof]
        fn rev_tr2_strong(pre: Y::State, post: Y::State) {
            requires(rel_tr2_strong(pre, post));
            ensures(Y::State::tr2_strong(pre, post));
        }

        #[proof]
        fn correct_tr3(pre: Y::State, post: Y::State) {
            requires(Y::State::tr3(pre, post));
            ensures(rel_tr3(pre, post));
        }

        #[proof]
        fn rev_tr3(pre: Y::State, post: Y::State) {
            requires(rel_tr3(pre, post));
            ensures(Y::State::tr3(pre, post));
        }

        #[proof]
        fn correct_tr3_strong(pre: Y::State, post: Y::State) {
            requires(Y::State::tr3_strong(pre, post));
            ensures(rel_tr3_strong(pre, post));
        }

        #[proof]
        fn rev_tr3_strong(pre: Y::State, post: Y::State) {
            requires(rel_tr3_strong(pre, post));
            ensures(Y::State::tr3_strong(pre, post));
        }

        #[proof]
        fn correct_tr4(pre: Y::State, post: Y::State) {
            requires(Y::State::tr4(pre, post));
            ensures(rel_tr4(pre, post));
        }

        #[proof]
        fn rev_tr4(pre: Y::State, post: Y::State) {
            requires(rel_tr4(pre, post));
            ensures(Y::State::tr4(pre, post));
        }

        #[proof]
        fn correct_tr4_strong(pre: Y::State, post: Y::State) {
            requires(Y::State::tr4_strong(pre, post));
            ensures(rel_tr4_strong(pre, post));
        }

        #[proof]
        fn rev_tr4_strong(pre: Y::State, post: Y::State) {
            requires(rel_tr4_strong(pre, post));
            ensures(Y::State::tr4_strong(pre, post));
        }
    } => Ok(())
}

test_verify_one_file! {
    #[test] relation_codegen_opt_general IMPORTS.to_string() + code_str! {
        tokenized_state_machine!{ Y {
            fields {
                #[sharding(option)]
                pub opt: Option<int>,

                #[sharding(storage_option)]
                pub storage_opt: Option<int>,
            }

            property!{
                ro() {
                    guard storage_opt >= (Option::<int>::None);
                }
            }

            transition!{
                tr1() {
                    have opt >= (Option::<int>::None);
                }
            }

            transition!{
                tr2() {
                    add opt += (Option::<int>::None);
                    deposit storage_opt += (Option::<int>::None);
                }
            }

            transition!{
                tr3() {
                    remove opt -= (Option::<int>::None);
                    withdraw storage_opt -= (Option::<int>::None);
                }
            }
        }}

        #[spec]
        fn rel_tr1(pre: Y::State, post: Y::State) -> bool {
            equal(pre.opt, post.opt) && equal(pre.storage_opt, post.storage_opt)
        }

        #[spec]
        fn rel_tr1_strong(pre: Y::State, post: Y::State) -> bool {
            equal(pre.opt, post.opt) && equal(pre.storage_opt, post.storage_opt)
        }

        #[spec]
        fn rel_tr2(pre: Y::State, post: Y::State) -> bool {
            equal(pre.opt, post.opt) && equal(pre.storage_opt, post.storage_opt)
        }

        #[spec]
        fn rel_tr2_strong(pre: Y::State, post: Y::State) -> bool {
            equal(pre.opt, post.opt) && equal(pre.storage_opt, post.storage_opt)
        }

        #[spec]
        fn rel_tr3(pre: Y::State, post: Y::State) -> bool {
            equal(pre.opt, post.opt) && equal(pre.storage_opt, post.storage_opt)
        }

        #[spec]
        fn rel_tr3_strong(pre: Y::State, post: Y::State) -> bool {
            equal(pre.opt, post.opt) && equal(pre.storage_opt, post.storage_opt)
        }

        #[proof]
        fn correct_tr1(pre: Y::State, post: Y::State) {
            requires(Y::State::tr1(pre, post));
            ensures(rel_tr1(pre, post));
        }

        #[proof]
        fn rev_tr1(pre: Y::State, post: Y::State) {
            requires(rel_tr1(pre, post));
            ensures(Y::State::tr1(pre, post));
        }

        #[proof]
        fn correct_tr1_strong(pre: Y::State, post: Y::State) {
            requires(Y::State::tr1_strong(pre, post));
            ensures(rel_tr1_strong(pre, post));
        }

        #[proof]
        fn rev_tr1_strong(pre: Y::State, post: Y::State) {
            requires(rel_tr1_strong(pre, post));
            ensures(Y::State::tr1_strong(pre, post));
        }

        #[proof]
        fn correct_tr2(pre: Y::State, post: Y::State) {
            requires(Y::State::tr2(pre, post));
            ensures(rel_tr2(pre, post));
        }

        #[proof]
        fn rev_tr2(pre: Y::State, post: Y::State) {
            requires(rel_tr2(pre, post));
            ensures(Y::State::tr2(pre, post));
        }

        #[proof]
        fn correct_tr2_strong(pre: Y::State, post: Y::State) {
            requires(Y::State::tr2_strong(pre, post));
            ensures(rel_tr2_strong(pre, post));
        }

        #[proof]
        fn rev_tr2_strong(pre: Y::State, post: Y::State) {
            requires(rel_tr2_strong(pre, post));
            ensures(Y::State::tr2_strong(pre, post));
        }

        #[proof]
        fn correct_tr3(pre: Y::State, post: Y::State) {
            requires(Y::State::tr3(pre, post));
            ensures(rel_tr3(pre, post));
        }

        #[proof]
        fn rev_tr3(pre: Y::State, post: Y::State) {
            requires(rel_tr3(pre, post));
            ensures(Y::State::tr3(pre, post));
        }

        #[proof]
        fn correct_tr3_strong(pre: Y::State, post: Y::State) {
            requires(Y::State::tr3_strong(pre, post));
            ensures(rel_tr3_strong(pre, post));
        }

        #[proof]
        fn rev_tr3_strong(pre: Y::State, post: Y::State) {
            requires(rel_tr3_strong(pre, post));
            ensures(Y::State::tr3_strong(pre, post));
        }
    } => Ok(())
}

test_verify_one_file! {
    #[test] nondet_tokenizing IMPORTS.to_string() + code_str! {
        tokenized_state_machine!{ Z {
            fields {
                #[sharding(variable)]
                pub v1: int,

                #[sharding(variable)]
                pub v2: int,

                #[sharding(not_tokenized)]
                pub nt: int,

                #[sharding(constant)]
                pub c: int,
            }

            init!{
                initialize() {
                    init v1 = spec_literal_int("0");
                    init v2 = spec_literal_int("1");
                    init nt = spec_literal_int("2");
                    init c = spec_literal_int("3");
                }
            }

            transition!{
                tr1() {
                    update nt = pre.nt + spec_literal_int("1"); // this is ok because the exchange fn ignores this line
                    update v1 = pre.v1 + spec_literal_int("2");
                }
            }

            transition!{
                tr2() {
                    // v1 should be passed in as tokens, v2 read nondeterministically
                    birds_eye let x = pre.nt + pre.c + pre.v1 - pre.v2;
                    update v1 = x;
                }
            }

            transition!{
                tr3() {
                    // v1, v2 both passed in as tokens
                    birds_eye let x = pre.nt + pre.c + pre.v1 - pre.v2;
                    update v1 = x + spec_literal_int("4") * pre.v2;
                }
            }
        }}

        #[proof]
        fn go() {
            #[proof] let (instance, mut v1, v2) = Z::Instance::initialize();
            assert(equal(v1.instance, instance));
            assert(equal(v2.instance, instance));
            assert(equal(v1.value, spec_literal_int("0")));
            assert(equal(v2.value, spec_literal_int("1")));
            assert(equal(instance.c(), spec_literal_int("3")));

            #[proof] instance.tr1(&mut v1);
            assert(equal(v1.instance, instance));
            assert(equal(v1.value, spec_literal_int("2")));

            #[spec] let old_v1_value = v1.value;
            #[proof] let (birds_eye_v2, birds_eye_nt) = instance.tr2(&mut v1);
            assert(equal(v1.instance, instance));
            assert(equal(v1.value,
                birds_eye_nt.value() + instance.c() + old_v1_value - birds_eye_v2.value()));

            #[spec] let old_v1_value = v1.value;
            #[proof] let birds_eye_nt = instance.tr3(&mut v1, &v2);
            assert(equal(v1.instance, instance));
            assert(equal(v1.value, birds_eye_nt.value() + instance.c() + old_v1_value + spec_literal_int("3") * v2.value));
        }
    } => Ok(())
}

test_verify_one_file! {
    #[test] pre_in_init IMPORTS.to_string() + code_str! {
        state_machine!{ X {
            fields {
                pub t: int,
            }

            init!{
                init() {
                    update t = pre.t;
                }
            }
        }}
    } => Err(e) => assert_error_msg(e, "no previous state to refer to")
}

test_verify_one_file! {
    #[test] self_in_transition IMPORTS.to_string() + code_str! {
        state_machine!{ X {
            fields {
                pub t: int,
            }

            transition!{
                tr() {
                    update t = self.t;
                }
            }
        }}
    } => Err(e) => assert_error_msg(e, "`self` is meaningless")
}

test_verify_one_file! {
    #[test] post_in_transition IMPORTS.to_string() + code_str! {
        state_machine!{ X {
            fields {
                pub t: int,
            }

            transition!{
                tr() {
                    update t = post.t;
                }
            }
        }}
    } => Err(e) => assert_error_msg(e, "cannot refer directly to `post`")
}

test_verify_one_file! {
    #[test] test_let_pattern IMPORTS.to_string() + code_str! {
        tokenized_state_machine!{ X {
            fields { #[sharding(variable)] pub t: (int, int) }

            init!{
                initialize() {
                    init t = (spec_literal_int("2"), spec_literal_int("2"));
                }
            }

            transition!{
                tr() {
                    let (a, b) = pre.t;
                    update t = (a + spec_literal_int("1"), b + spec_literal_int("1"));
                }
            }

            #[invariant]
            pub fn inv(&self) -> bool {
                self.t.0 == self.t.1
            }

            #[inductive(initialize)]
            fn initialize_inductive(post: Self) { }

            #[inductive(tr)]
            fn tr_inductive(pre: Self, post: Self) { }
        }}
    } => Ok(())
}

test_verify_one_file! {
    #[test] super_error IMPORTS.to_string() + code_str! {
        struct Bar { }

        state_machine!{ X {
            fields { pub t: int }

            transition!{
                // this is disallowed because the macro would try to copy the path into
                // an inner module
                tr(foo: super::Bar) {
                    update t = spec_literal_int("5");
                }
            }
        }}
    } => Err(e) => assert_error_msg(e, "`super::` path not allowed here")
}

test_verify_one_file! {
    #[test] if_let_fail IMPORTS.to_string() + code_str! {
        tokenized_state_machine!{ X {
            fields {
                #[sharding(storage_option)] pub so: Option<int>
            }

            property!{
                tr() {
                    if let x = spec_literal_int("5") {
                        assert(x == spec_literal_int("5"));
                    }
                }
            }
        }}
    } => Err(e) => assert_error_msg(e, "do not support if-let conditionals")
}

test_verify_one_file! {
    #[test] if_let_fail_with_else IMPORTS.to_string() + code_str! {
        tokenized_state_machine!{ X {
            fields {
                #[sharding(storage_option)] pub so: Option<int>
            }

            property!{
                tr() {
                    if let x = spec_literal_int("5") {
                        assert(x == spec_literal_int("5"));
                    } else {
                        assert(true);
                    }
                }
            }
        }}
    } => Err(e) => assert_error_msg(e, "do not support if-let conditionals")
}

test_verify_one_file! {
    #[test] if_let_fail_with_chain IMPORTS.to_string() + code_str! {
        tokenized_state_machine!{ X {
            fields {
                #[sharding(storage_option)] pub so: Option<int>
            }

            property!{
                tr() {
                    if true && let x = spec_literal_int("5") {
                        assert(x == spec_literal_int("5"));
                    } else {
                        assert(true);
                    }
                }
            }
        }}
    } => Err(e) => assert_error_msg(e, "do not support if-let conditionals")
}

test_verify_one_file! {
    #[test] use_self_type IMPORTS.to_string() + code_str! {
        tokenized_state_machine!{ Y {
            fields {
                #[sharding(variable)]
                pub x: int,

                #[sharding(variable)]
                pub recursing: Option<Box<Self>>,
            }

            init!{
                ini(t: Self) {
                    let r: Self = t;
                    init x = r.x;
                    init recursing = t.recursing;
                }
            }

            #[spec] #[verifier(publish)]
            pub fn add1(x: int) -> int {
                x + spec_literal_int("1")
            }

            transition!{
                tr(a: int) {
                    update x = Self::add1(a);
                }
            }

            transition!{
                tr2(y: Option<Box<Self>>) {
                    let t: Option<Box<Self>> = y;
                    update recursing = t;
                }
            }

            transition!{
                tr3() {
                    update recursing = Option::<Box<Self>>::None;
                }
            }

        }}

        pub fn foo() {
            #[proof] let (inst, mut x_tok, mut r_tok) = Y::Instance::ini(
                Y::State { x: spec_literal_int("5"), recursing: Option::None }
            );
            inst.tr(spec_literal_int("19"), &mut x_tok);
            assert(x_tok.value == spec_literal_int("20"));

            inst.tr2(Option::<Box<Y::State>>::None, &mut r_tok);
            assert(equal(Option::<Box<Y::State>>::None, r_tok.value));

            inst.tr3(&mut r_tok);
            assert(equal(Option::<Box<Y::State>>::None, r_tok.value));
        }
    } => Ok(())
}

test_verify_one_file! {
    #[test] bind_codegen IMPORTS.to_string() + code_str! {

        tokenized_state_machine!{ Y {
            fields {
                #[sharding(option)]
                pub opt: Option<int>,

                #[sharding(map)]
                pub map: Map<int, u64>,

                #[sharding(storage_map)]
                pub storage_map: Map<int, u64>,
            }

            init!{
                initialize() {
                    init opt = Option::Some(spec_literal_int("2"));
                    init map = Map::<int,u64>::empty().insert(spec_literal_int("1"), 5);
                    init storage_map = Map::<int,u64>::empty().insert(spec_literal_int("1"), 6);
                }
            }

            #[invariant]
            pub fn maps_eq(&self) -> bool {
                equal(self.map.dom(), self.storage_map.dom())
            }

            #[invariant]
            pub fn maps_6(&self) -> bool {
                forall(|k| imply(self.storage_map.dom().contains(k),
                    self.storage_map.index(k) == 6))
            }

            transition!{
                tr1() {
                    remove opt -= Some(let x);
                    require(x == spec_literal_int("2"));
                }
            }

            transition!{
                tr2(key: int) {
                    remove map -= [key => let x];
                    require(x == 5);

                    withdraw storage_map -= [key => let y];
                    assert(y == 6);
                }
            }

            readonly!{
                tr3(key: int) {
                    have map >= [key => let x];
                    require(x == 5);

                    guard storage_map >= [key => 6];
                }
            }

            property!{
                tr4(key: int) {
                    have map >= [key => let x];
                    require(x == 5);

                    guard storage_map >= [key => 6];
                }
            }

            #[inductive(initialize)]
            fn initialize_inductive(post: Self) { }

            #[inductive(tr1)]
            fn tr1_inductive(pre: Self, post: Self) { }

            #[inductive(tr2)]
            fn tr2_inductive(pre: Self, post: Self, key: int) { }
        }}

        verus! {
        spec fn rel_tr1(pre: Y::State, post: Y::State) -> bool {
            &&& pre.opt === Option::Some(2)
            &&& post.opt === Option::None
            &&& post.map === pre.map
            &&& post.storage_map === pre.storage_map
        }

        spec fn rel_tr1_strong(pre: Y::State, post: Y::State) -> bool {
            &&& pre.opt === Option::Some(2)
            &&& post.opt === Option::None
            &&& post.map === pre.map
            &&& post.storage_map === pre.storage_map
        }

        spec fn rel_tr2(pre: Y::State, post: Y::State, key: int) -> bool {
            &&& pre.map.dom().contains(key)
            &&& pre.map.index(key) == 5

            &&& (
              (pre.storage_map.dom().contains(key) && pre.storage_map.index(key) == 6)
              ==> {
                &&& post.map === pre.map.remove(key)
                &&& post.storage_map === pre.storage_map.remove(key)
                &&& post.opt === pre.opt
              }
           )
        }

        spec fn rel_tr2_strong(pre: Y::State, post: Y::State, key: int) -> bool {
            &&& pre.map.dom().contains(key)
            &&& pre.map.index(key) == 5
            &&& (
              (pre.storage_map.dom().contains(key) && pre.storage_map.index(key) == 6)
              && {
                &&& post.map === pre.map.remove(key)
                &&& post.storage_map === pre.storage_map.remove(key)
                &&& post.opt === pre.opt
              }
           )
        }

        spec fn rel_tr3(pre: Y::State, post: Y::State, key: int) -> bool {
            &&& pre.map.dom().contains(key)
            &&& pre.map.index(key) == 5

            &&& (
              (pre.storage_map.dom().contains(key) && pre.storage_map.index(key) == 6)
              ==> {
                &&& post.map === pre.map
                &&& post.storage_map === pre.storage_map
                &&& post.opt === pre.opt
              }
           )
        }

        spec fn rel_tr3_strong(pre: Y::State, post: Y::State, key: int) -> bool {
            &&& pre.map.dom().contains(key)
            &&& pre.map.index(key) == 5

            &&& (
              (pre.storage_map.dom().contains(key) && pre.storage_map.index(key) == 6)
              && {
                &&& post.map === pre.map
                &&& post.storage_map === pre.storage_map
                &&& post.opt === pre.opt
              }
           )
        }
        } // verus!

        #[proof]
        fn correct_tr1(pre: Y::State, post: Y::State) {
            requires(Y::State::tr1(pre, post));
            ensures(rel_tr1(pre, post));
        }

        #[proof]
        fn rev_tr1(pre: Y::State, post: Y::State) {
            requires(rel_tr1(pre, post));
            ensures(Y::State::tr1(pre, post));
        }

        #[proof]
        fn correct_tr1_strong(pre: Y::State, post: Y::State) {
            requires(Y::State::tr1_strong(pre, post));
            ensures(rel_tr1_strong(pre, post));
        }

        #[proof]
        fn rev_tr1_strong(pre: Y::State, post: Y::State) {
            requires(rel_tr1_strong(pre, post));
            ensures(Y::State::tr1_strong(pre, post));
        }

        #[proof]
        fn correct_tr2(pre: Y::State, post: Y::State, key: int) {
            requires(Y::State::tr2(pre, post, key));
            ensures(rel_tr2(pre, post, key));
        }

        #[proof]
        fn rev_tr2(pre: Y::State, post: Y::State, key: int) {
            requires(rel_tr2(pre, post, key));
            ensures(Y::State::tr2(pre, post, key));
        }

        #[proof]
        fn correct_tr2_strong(pre: Y::State, post: Y::State, key: int) {
            requires(Y::State::tr2_strong(pre, post, key));
            ensures(rel_tr2_strong(pre, post, key));
        }

        #[proof]
        fn rev_tr2_strong(pre: Y::State, post: Y::State, key: int) {
            requires(rel_tr2_strong(pre, post, key));
            ensures(Y::State::tr2_strong(pre, post, key));
        }

        #[proof]
        fn correct_tr3(pre: Y::State, post: Y::State, key: int) {
            requires(Y::State::tr3(pre, post, key));
            ensures(rel_tr3(pre, post, key));
        }

        #[proof]
        fn rev_tr3(pre: Y::State, post: Y::State, key: int) {
            requires(rel_tr3(pre, post, key));
            ensures(Y::State::tr3(pre, post, key));
        }

        #[proof]
        fn correct_tr3_strong(pre: Y::State, post: Y::State, key: int) {
            requires(Y::State::tr3_strong(pre, post, key));
            ensures(rel_tr3_strong(pre, post, key));
        }

        #[proof]
        fn rev_tr3_strong(pre: Y::State, post: Y::State, key: int) {
            requires(rel_tr3_strong(pre, post, key));
            ensures(Y::State::tr3_strong(pre, post, key));
        }

        fn do_tokens() {
            #[proof] let mut m: Map<int, u64> = Map::tracked_empty();
            m.tracked_insert(spec_literal_int("1"), 6);
            #[proof] let (inst, opt_token, mut map_tokens) = Y::Instance::initialize(m);

            match opt_token {
                Option::None => { assert(false); }
                Option::Some(opt_token) => {
                    inst.tr1(opt_token);

<<<<<<< HEAD
                    assert(map_tokens.dom().contains(1));

                    #[proof] let map_token = map_tokens.proof_remove(1);
=======
                    #[proof] let map_token = map_tokens.tracked_remove(spec_literal_int("1"));
>>>>>>> ca88b781

                    #[proof] let the_guard = inst.tr4(spec_literal_int("1"), &map_token);
                    assert(*the_guard == 6);

                    #[proof] let t = inst.tr2(spec_literal_int("1"), map_token);
                    assert(t == 6);
                }
            };
        }

    } => Ok(())
}

test_verify_one_file! {
    #[test] bind_fail_add IMPORTS.to_string() + code_str! {

        tokenized_state_machine!{ Y {
            fields {
                #[sharding(option)]
                pub opt: Option<int>,
            }

            transition!{
                tr1() {
                    add opt += Some(let x);
                }
            }
        }}
    } => Err(e) => assert_error_msg(e, "pattern-binding cannot be used in an 'add' statement")
}

test_verify_one_file! {
    #[test] bind_fail_deposit IMPORTS.to_string() + code_str! {

        tokenized_state_machine!{ Y {
            fields {
                #[sharding(storage_option)]
                pub opt: Option<int>,
            }

            transition!{
                tr1() {
                    deposit opt += Some(let x);
                }
            }
        }}
    } => Err(e) => assert_error_msg(e, "pattern-binding cannot be used in a 'deposit' statement")
}

test_verify_one_file! {
    #[test] bind_fail_guard IMPORTS.to_string() + code_str! {

        tokenized_state_machine!{ Y {
            fields {
                #[sharding(storage_option)]
                pub opt: Option<int>,
            }

            transition!{
                tr1() {
                    guard opt >= Some(let x);
                }
            }
        }}
    } => Err(e) => assert_error_msg(e, "pattern-binding cannot be used in a 'guard' statement")
}

test_verify_one_file! {
    #[test] assert_let_fail_1_bind IMPORTS.to_string() + code_str! {
        tokenized_state_machine!{ Y {
            fields {
                #[sharding(variable)]
                pub opt: Option<int>,
            }

            transition!{
                tr1() {
                    assert let Option::Some(x) = pre.opt;
                }
            }
        }}
    } => Err(e) => assert_error_msg(e, "unable to prove safety condition that the pattern matches")
}

test_verify_one_file! {
    #[test] assert_let_fail_0_bind IMPORTS.to_string() + code_str! {
        tokenized_state_machine!{ Y {
            fields {
                #[sharding(variable)]
                pub opt: Option<int>,
            }

            transition!{
                tr1() {
                    assert let Option::Some(_) = pre.opt;
                }
            }
        }}
    } => Err(e) => assert_error_msg(e, "unable to prove safety condition that the pattern matches")
}

test_verify_one_file! {
    #[test] assert_require_let_codegen IMPORTS.to_string() + code_str! {

        tokenized_state_machine!{ Y {
            fields {
                #[sharding(variable)]
                pub opt1: Option<int>,

                #[sharding(variable)]
                pub opt2: Option<int>,

                #[sharding(variable)]
                pub opt3: Option<int>,

                #[sharding(variable)]
                pub opt4: Option<int>,
            }

            init!{
                initialize() {
                    init opt1 = Option::Some(spec_literal_int("0"));
                    init opt2 = Option::Some(spec_literal_int("5"));
                    init opt3 = Option::None;
                    init opt4 = Option::Some(spec_literal_int("5"));
                }
            }

            transition!{
                tr1() {
                    require let (Option::Some(x), Option::Some(y)) = (pre.opt1, pre.opt2);
                    assert let (Option::None, Option::Some(z)) = (pre.opt3, pre.opt4);

                    assert(y == z);

                    update opt1 = Option::None;
                    update opt3 = Option::Some(x + y + z);
                }
            }

            #[invariant]
            pub fn the_inv(&self) -> bool {
                imply(self.opt1.is_Some(), (
                    self.opt2.is_Some()
                        && self.opt4.is_Some()
                        && equal(self.opt2, self.opt4)
                        && self.opt3.is_None()
                ))
            }

            #[inductive(initialize)]
            fn initialize_inductive(post: Self) { }

            #[inductive(tr1)]
            fn tr1_inductive(pre: Self, post: Self) { }
        }}

        verus! {
        spec fn rel_tr1(pre: Y::State, post: Y::State) -> bool {
            match (pre.opt1, pre.opt2) {
                (Option::Some(x), Option::Some(y)) => {
                    match (pre.opt3, pre.opt4) {
                        (Option::None, Option::Some(z)) => {
                            y == z ==> {
                                &&& post.opt1 === Option::None
                                &&& post.opt2 === pre.opt2
                                &&& post.opt3 === Option::Some(x + y + z)
                                &&& post.opt4 === pre.opt4
                            }
                        }
                        _ => {
                            true
                        }
                    }
                }
                _ => {
                    false
                }
            }
        }
        } // verus!

        #[spec]
        fn rel_tr1_strong(pre: Y::State, post: Y::State) -> bool {
            match (pre.opt1, pre.opt2) {
                (Option::Some(x), Option::Some(y)) => {
                    match (pre.opt3, pre.opt4) {
                        (Option::None, Option::Some(z)) => {
                            y == z &&
                            equal(post.opt1, Option::None) &&
                            equal(post.opt2, pre.opt2) &&
                            equal(post.opt3, Option::Some(x + y + z)) &&
                            equal(post.opt4, pre.opt4)
                        }
                        _ => {
                            false
                        }
                    }
                }
                _ => {
                    false
                }
            }
        }

        #[proof]
        fn correct_tr1(pre: Y::State, post: Y::State) {
            requires(Y::State::tr1(pre, post));
            ensures(rel_tr1(pre, post));
        }

        #[proof]
        fn rev_tr1(pre: Y::State, post: Y::State) {
            requires(rel_tr1(pre, post));
            ensures(Y::State::tr1(pre, post));
        }

        #[proof]
        fn correct_tr1_strong(pre: Y::State, post: Y::State) {
            requires(Y::State::tr1_strong(pre, post));
            ensures(rel_tr1_strong(pre, post));
        }

        #[proof]
        fn rev_tr1_strong(pre: Y::State, post: Y::State) {
            requires(rel_tr1_strong(pre, post));
            ensures(Y::State::tr1_strong(pre, post));
        }

        fn test_transition(
            #[proof] inst: Y::Instance,
            #[proof] t1: Y::opt1,
            #[proof] t2: Y::opt2,
            #[proof] t3: Y::opt3,
            #[proof] t4: Y::opt4
        ) {
            requires([
                equal(inst, t1.instance),
                equal(inst, t2.instance),
                equal(inst, t3.instance),
                equal(inst, t4.instance),
                equal(t1.value, Option::Some(spec_literal_int("0"))),
                equal(t2.value, Option::Some(spec_literal_int("5"))),
            ]);

            #[spec] let old_t1 = t1;
            #[spec] let old_t3 = t3;

            #[proof] let mut t1 = t1;
            #[proof] let mut t3 = t3;

            inst.tr1(&mut t1, &t2, &mut t3, &t4);

            assert(equal(old_t3.value, Option::None));
            assert(equal(t4.value, Option::Some(spec_literal_int("5"))));
            assert(equal(t1.value, Option::None));
            assert(equal(t3.value, Option::Some(spec_literal_int("10"))));
        }

        fn test_start() {
            #[proof] let (inst, t1, t2, t3, t4) = Y::Instance::initialize();
            test_transition(inst, t1, t2, t3, t4);
        }

    } => Ok(())
}

test_verify_one_file! {
    #[test] count_codegen IMPORTS.to_string() + code_str! {

        tokenized_state_machine!{ Y {
            fields {
                #[sharding(count)]
                pub c: nat,
            }

            init!{
                initialize() {
                    init c = spec_literal_nat("9");
                }
            }

            transition!{
                tr_add() {
                    add c += (spec_literal_nat("2"));
                }
            }

            transition!{
                tr_have() {
                    have c >= (spec_literal_nat("2"));
                }
            }

            transition!{
                tr_remove() {
                    remove c -= (spec_literal_nat("2"));
                }
            }
        }}

        #[spec]
        fn rel_tr1(pre: Y::State, post: Y::State) -> bool {
            post.c == pre.c + spec_literal_nat("2")
        }

        #[spec]
        fn rel_tr1_strong(pre: Y::State, post: Y::State) -> bool {
            post.c == pre.c + spec_literal_nat("2")
        }

        #[spec]
        fn rel_tr2(pre: Y::State, post: Y::State) -> bool {
            pre.c >= spec_literal_nat("2") && post.c == pre.c
        }

        #[spec]
        fn rel_tr2_strong(pre: Y::State, post: Y::State) -> bool {
            pre.c >= spec_literal_nat("2") && post.c == pre.c
        }

        #[spec]
        fn rel_tr3(pre: Y::State, post: Y::State) -> bool {
            pre.c >= spec_literal_nat("2") && post.c == pre.c - spec_literal_nat("2")
        }

        #[spec]
        fn rel_tr3_strong(pre: Y::State, post: Y::State) -> bool {
            pre.c >= spec_literal_nat("2") && post.c == pre.c - spec_literal_nat("2")
        }

        #[proof]
        fn correct_tr(pre: Y::State, post: Y::State) {
            ensures([
                rel_tr1(pre, post) == Y::State::tr_add(pre, post),
                rel_tr1_strong(pre, post) == Y::State::tr_add_strong(pre, post),
                rel_tr2(pre, post) == Y::State::tr_have(pre, post),
                rel_tr2_strong(pre, post) == Y::State::tr_have_strong(pre, post),
                rel_tr3(pre, post) == Y::State::tr_remove(pre, post),
                rel_tr3_strong(pre, post) == Y::State::tr_remove_strong(pre, post),
            ]);
        }

        fn test_inst() {
            #[proof] let (inst, t1) = Y::Instance::initialize();
            assert(t1.value == spec_literal_nat("9"));

            #[proof] let (t2, t3) = t1.split(spec_literal_nat("2"));

            assert(t2.value == spec_literal_nat("2"));
            assert(t3.value == spec_literal_nat("7"));

            inst.tr_have(&t2);
            inst.tr_remove(t2);

            #[proof] let t4 = inst.tr_add();
            assert(t4.value == spec_literal_nat("2"));

            #[proof] let q = t4.join(t3);
            assert(q.value == spec_literal_nat("9"));
        }

        fn test_join_fail() {
            #[proof] let (inst1, t1) = Y::Instance::initialize();
            #[proof] let (inst2, t2) = Y::Instance::initialize();
            #[proof] let t = t1.join(t2); // FAILS
        }

        fn test_split_fail() {
            #[proof] let (inst, t1) = Y::Instance::initialize();

            #[proof] let (t2, t3) = t1.split(spec_literal_nat("10")); // FAILS
        }
    } => Err(e) => assert_fails(e, 2)
}

test_verify_one_file! {
    #[test] persistent_option_remove_fail IMPORTS.to_string() + code_str! {
        tokenized_state_machine!{ Y {
            fields {
                #[sharding(persistent_option)]
                pub c: Option<int>,
            }

            transition!{
                tr_remove() {
                    remove c -= Some(spec_literal_int("1"));
                }
            }
        }}
    } => Err(e) => assert_error_msg(e, "a persistent field's value can only grow, never remove or modify its data")
}

test_verify_one_file! {
    #[test] persistent_map_remove_fail IMPORTS.to_string() + code_str! {
        tokenized_state_machine!{ Y {
            fields {
                #[sharding(persistent_map)]
                pub c: Map<int, int>,
            }

            transition!{
                tr_remove() {
                    remove c -= [spec_literal_int("1") => spec_literal_int("2")];
                }
            }
        }}
    } => Err(e) => assert_error_msg(e, "a persistent field's value can only grow, never remove or modify its data")
}

test_verify_one_file! {
    #[test] persistent_option_codegen IMPORTS.to_string() + code_str! {
        tokenized_state_machine!{ Y {
            fields {
                #[sharding(persistent_option)]
                pub c: Option<int>,

                #[sharding(persistent_option)]
                pub d: Option<int>,
            }

            init!{
                initialize() {
                    init c = Option::None;
                    init d = Option::Some(spec_literal_int("7"));
                }
            }

            transition!{
                tr1() {
                    have d >= Some(spec_literal_int("7"));
                    add c += Some(spec_literal_int("3"));
                }
            }

            transition!{
                tr2() {
                    add c += ( Option::Some(spec_literal_int("3")) );
                }
            }

            transition!{
                tr3() {
                    have c >= (
                        Option::Some(spec_literal_int("3"))
                    );
                }
            }

            #[invariant]
            pub fn the_inv(&self) -> bool {
                (match self.c {
                    Option::Some(x) => x == spec_literal_int("3"),
                    _ => true,
                })
                &&
                (match self.d {
                    Option::Some(x) => x == spec_literal_int("7"),
                    _ => true,
                })
            }

            #[inductive(initialize)]
            fn initialize_inductive(post: Self) { }

            #[inductive(tr1)]
            fn tr1_inductive(pre: Self, post: Self) { }

            #[inductive(tr2)]
            fn tr2_inductive(pre: Self, post: Self) { }

            #[inductive(tr3)]
            fn tr3_inductive(pre: Self, post: Self) { }
        }}

        verus! {
        spec fn rel_tr1(pre: Y::State, post: Y::State) -> bool {
            &&& pre.d === Option::Some(7)
            &&& (
                (match pre.c {
                    Option::Some(x) => x == 3,
                    Option::None => true,
                })
                ==> {
                    &&& pre.d === post.d
                    &&& post.c === Option::Some(3)
                }
            )
        }

        spec fn rel_tr1_strong(pre: Y::State, post: Y::State) -> bool {
            &&& pre.d === Option::Some(7)
            &&& (
                (match pre.c {
                    Option::Some(x) => x == 3,
                    Option::None => true,
                })
                && {
                    &&& pre.d === post.d
                    &&& post.c === Option::Some(3)
                }
            )
        }

        spec fn rel_tr2(pre: Y::State, post: Y::State) -> bool {
            (match pre.c {
                Option::Some(x) => x == 3,
                Option::None => true,
            })
            ==> {
                &&& pre.d === post.d
                &&& post.c === Option::Some(3)
            }
        }

        spec fn rel_tr2_strong(pre: Y::State, post: Y::State) -> bool {
            &&& (match pre.c {
                Option::Some(x) => x == 3,
                Option::None => true,
            })
            &&& {
                &&& pre.d === post.d
                &&& post.c === Option::Some(3)
            }
        }

        spec fn rel_tr3(pre: Y::State, post: Y::State) -> bool {
            &&& pre.c === Option::Some(3)
            &&& post.c === pre.c
            &&& post.d === pre.d
        }

        spec fn rel_tr3_strong(pre: Y::State, post: Y::State) -> bool {
            rel_tr3(pre, post)
        }

        } // verus!

        #[proof]
        fn correct_tr(pre: Y::State, post: Y::State) {
            ensures([
                rel_tr1(pre, post) == Y::State::tr1(pre, post),
                rel_tr1_strong(pre, post) == Y::State::tr1_strong(pre, post),
                rel_tr2(pre, post) == Y::State::tr2(pre, post),
                rel_tr2_strong(pre, post) == Y::State::tr2_strong(pre, post),
                rel_tr3(pre, post) == Y::State::tr3(pre, post),
                rel_tr3_strong(pre, post) == Y::State::tr3_strong(pre, post),
            ]);
        }

        fn test_inst() {
            #[proof] let (inst, _c, d_opt) = Y::Instance::initialize();

            #[proof] let d = match d_opt {
                Option::Some(d) => d,
                Option::None => proof_from_false(),
            };

            #[proof] let cloned = d.clone();
            assert(equal(cloned.instance, inst));
            assert(d.value == spec_literal_int("7"));

            #[proof] let c = inst.tr1(&d);
            assert(c.value == spec_literal_int("3"));
            assert(equal(c.instance, inst));

            #[proof] let c2_opt = inst.tr2();
            #[proof] let c2 = match c2_opt {
                Option::Some(c2) => c2,
                Option::None => proof_from_false(),
            };
            assert(c2.value == spec_literal_int("3"));
            assert(equal(c2.instance, inst));

            #[proof] let c_opt = Option::Some(c);
            inst.tr3(&c_opt);
        }
    } => Ok(())
}

test_verify_one_file! {
    #[test] persistent_map_codegen IMPORTS.to_string() + code_str! {
        tokenized_state_machine!{ Y {
            fields {
                #[sharding(persistent_map)]
                pub c: Map<int, int>,
            }

            init!{
                initialize() {
                    init c = Map::empty().insert(spec_literal_int("1"), spec_literal_int("2"));
                }
            }

            transition!{
                tr1() {
                    have c >= [spec_literal_int("1") => spec_literal_int("2")];
                    add c += [spec_literal_int("3") => spec_literal_int("4")];
                }
            }

            transition!{
                tr2() {
                    add c += (
                        Map::empty().insert(spec_literal_int("5"), spec_literal_int("9")).insert(spec_literal_int("12"), spec_literal_int("15"))
                    );
                }
            }

            transition!{
                tr3() {
                    have c >= (
                        Map::empty().insert(spec_literal_int("5"), spec_literal_int("9")).insert(spec_literal_int("12"), spec_literal_int("15"))
                    );
                }
            }

            #[invariant]
            pub fn the_inv(&self) -> bool {
                imply(self.c.dom().contains(spec_literal_int("5")), self.c.index(spec_literal_int("5")) == spec_literal_int("9"))
                &&
                imply(self.c.dom().contains(spec_literal_int("12")), self.c.index(spec_literal_int("12")) == spec_literal_int("15"))
                &&
                imply(self.c.dom().contains(spec_literal_int("3")), self.c.index(spec_literal_int("3")) == spec_literal_int("4"))
            }

            #[inductive(initialize)]
            fn initialize_inductive(post: Self) { }

            #[inductive(tr1)]
            fn tr1_inductive(pre: Self, post: Self) { }

            #[inductive(tr2)]
            fn tr2_inductive(pre: Self, post: Self) { }

            #[inductive(tr3)]
            fn tr3_inductive(pre: Self, post: Self) { }
        }}

        verus!{
        spec fn rel_tr1(pre: Y::State, post: Y::State) -> bool {
            &&& pre.c.dom().contains(1)
            &&& pre.c.index(1) == 2
            &&& (
              (pre.c.dom().contains(3) ==> pre.c.index(3) == 4)
              ==> (
                post.c === pre.c.insert(3, 4)
              )
            )
        }

        spec fn rel_tr1_strong(pre: Y::State, post: Y::State) -> bool {
            &&& pre.c.dom().contains(1)
            &&& pre.c.index(1) == 2
            &&& (
              (pre.c.dom().contains(3) ==> pre.c.index(3) == 4)
              && (
                post.c === pre.c.insert(3, 4)
              )
            )
        }

        spec fn rel_tr2(pre: Y::State, post: Y::State) -> bool {
            ((pre.c.dom().contains(5) ==> pre.c.index(5) == 9)
            && (pre.c.dom().contains(12) ==> pre.c.index(12) == 15))
            ==> post.c ===
                  pre.c.insert(5, 9).insert(12, 15)
        }

        spec fn rel_tr2_strong(pre: Y::State, post: Y::State) -> bool {
            ((pre.c.dom().contains(5) ==> pre.c.index(5) == 9)
            && (pre.c.dom().contains(12) ==> pre.c.index(12) == 15))
            && post.c ===
                  pre.c.insert(5, 9).insert(12, 15)
        }

        spec fn rel_tr3(pre: Y::State, post: Y::State) -> bool {
            &&& ((pre.c.dom().contains(5) && pre.c.index(5) == 9)
            &&& (pre.c.dom().contains(12) && pre.c.index(12) == 15))
            &&& pre.c === post.c
        }

        spec fn rel_tr3_strong(pre: Y::State, post: Y::State) -> bool {
            &&& ((pre.c.dom().contains(5) && pre.c.index(5) == 9)
            &&& (pre.c.dom().contains(12) && pre.c.index(12) == 15))
            &&& pre.c === post.c
        }

        proof fn correct_tr(pre: Y::State, post: Y::State)
            ensures
                rel_tr1(pre, post) == Y::State::tr1(pre, post),
                rel_tr1_strong(pre, post) == Y::State::tr1_strong(pre, post),
                rel_tr2(pre, post) == Y::State::tr2(pre, post),
                rel_tr2_strong(pre, post) == Y::State::tr2_strong(pre, post),
                rel_tr3(pre, post) == Y::State::tr3(pre, post),
                rel_tr3_strong(pre, post) == Y::State::tr3_strong(pre, post),
        {
            assert_maps_equal_verus!(
                pre.c.insert(5, 9).insert(12, 15),
                pre.c.union_prefer_right(
                    Map::empty().insert(5, 9).insert(12, 15)
                )
            );

            if rel_tr3(pre, post) {
                assert(
                  Map::empty().insert(5, 9).insert(12, 15).le(pre.c)
                );
                assert(Y::State::tr3(pre, post));
            }
            if Y::State::tr3(pre, post) {
                assert(
                  Map::<int, int>::empty().insert(5, 9).insert(12, 15).dom().contains(5)
                );
                assert(
                  Map::<int, int>::empty().insert(5, 9).insert(12, 15).dom().contains(12)
                );
                assert(pre.c.dom().contains(5));
                assert(pre.c.dom().contains(12));
                assert(rel_tr3(pre, post));
            }
        }
        } // verus!

        fn test_inst() {
            #[proof] let (inst, mut init_m) = Y::Instance::initialize();
<<<<<<< HEAD
            assert(init_m.dom().contains(1));
            #[proof] let m_1 = init_m.proof_remove(1);
            assert(m_1.value == 2);
=======
            #[proof] let m_1 = init_m.tracked_remove(spec_literal_int("1"));
            assert(m_1.value == spec_literal_int("2"));
>>>>>>> ca88b781

            #[proof] let cloned = m_1.clone();
            assert(equal(cloned.instance, inst));
            assert(cloned.key == spec_literal_int("1"));
            assert(cloned.value == spec_literal_int("2"));

            #[proof] let m_3 = inst.tr1(&m_1);
            assert(m_3.value == spec_literal_int("4"));

            #[proof] let m_5_12 = inst.tr2();
            assert(m_5_12.dom().contains(spec_literal_int("5")));
            assert(m_5_12.index(spec_literal_int("5")).value == spec_literal_int("9"));
            assert(m_5_12.dom().contains(spec_literal_int("12")));
            assert(m_5_12.index(spec_literal_int("12")).value == spec_literal_int("15"));

            inst.tr3(&m_5_12);
        }
    } => Ok(())
}

test_verify_one_file! {
    #[test] pattern_binding_withdraw_assert_fails IMPORTS.to_string() + code_str! {
        pub enum Goo {
            Bar,
            Qux(u64),
            Tal(u64, u64),
        }

        tokenized_state_machine!{ Y {
            fields {
                #[sharding(storage_map)]
                pub storage_m: Map<int, Goo>,

                #[sharding(storage_option)]
                pub storage_opt: Option<Goo>,
            }

            transition!{
                tr1() {
                    withdraw storage_opt -= Some(let Goo::Bar) by { // FAILS
                        assume(pre.storage_opt.is_Some());
                    };
                }
            }

            transition!{
                tr2() {
                    withdraw storage_opt -= Some(let Goo::Qux(id1)) by { // FAILS
                        assume(pre.storage_opt.is_Some());
                    };
                }
            }

            transition!{
                tr3() {
                    withdraw storage_opt -= Some(let Goo::Tal(id1, id2)) by { // FAILS
                        assume(pre.storage_opt.is_Some());
                    };
                }
            }

            transition!{
                tr4() {
                    withdraw storage_m -= [spec_literal_int("1") => let Goo::Bar] by { // FAILS
                        assume(pre.storage_m.dom().contains(spec_literal_int("1")));
                    };
                }
            }

            transition!{
                tr5() {
                    withdraw storage_m -= [spec_literal_int("1") => let Goo::Qux(id1)] by { // FAILS
                        assume(pre.storage_m.dom().contains(spec_literal_int("1")));
                    };
                }
            }

            transition!{
                tr6() {
                    withdraw storage_m -= [spec_literal_int("1") => let Goo::Tal(id1, id2)] by { // FAILS
                        assume(pre.storage_m.dom().contains(spec_literal_int("1")));
                    };
                }
            }
        }}
    } => Err(e) => assert_fails(e, 6)
}

test_verify_one_file! {
    #[test] special_refutable_pattern_binding_codegen IMPORTS.to_string() + code_str! {
        pub enum Goo {
            Bar,
            Qux(u64),
            Tal(u64, u64),
        }

        tokenized_state_machine!{ Y {
            fields {
                #[sharding(map)]
                pub m: Map<int, Goo>,

                #[sharding(storage_map)]
                pub storage_m: Map<int, Goo>,

                #[sharding(option)]
                pub opt: Option<Goo>,

                #[sharding(storage_option)]
                pub storage_opt: Option<Goo>,
            }

            init!{
                initialize(m: Map<int, Goo>, opt: Option<Goo>) {
                    init m = m;
                    init storage_m = m;
                    init opt = opt;
                    init storage_opt = opt;
                }
            }

            #[inductive(initialize)]
            fn initialize_inductive(post: Self, m: Map<int, Goo>, opt: Option<Goo>) { }

            transition!{
                tr1() {
                    remove opt -= Some(let Goo::Bar);
                    withdraw storage_opt -= Some(let Goo::Bar);
                }
            }

            transition!{
                tr2() {
                    remove opt -= Some(let Goo::Qux(i1));
                    withdraw storage_opt -= Some(let Goo::Qux(j1));
                    assert(i1 == j1);
                }
            }

            transition!{
                tr3() {
                    remove opt -= Some(let Goo::Tal(i1, i2));
                    withdraw storage_opt -= Some(let Goo::Tal(j1, j2));
                    assert(i1 == j1);
                    assert(i2 == j2);
                }
            }

            transition!{
                tr4(key: int) {
                    remove m -= [key => let Goo::Bar];
                    withdraw storage_m -= [key => let Goo::Bar];
                }
            }

            transition!{
                tr5(key: int) {
                    remove m -= [key => let Goo::Qux(i1)];
                    withdraw storage_m -= [key => let Goo::Qux(j1)];
                    assert(i1 == j1);
                }
            }

            transition!{
                tr6(key: int) {
                    remove m -= [key => let Goo::Tal(i1, i2)];
                    withdraw storage_m -= [key => let Goo::Tal(j1, j2)];
                    assert(i1 == j1);
                    assert(i2 == j2);
                }
            }

            transition!{
                tr7(key: int) {
                    have opt >= Some(let Goo::Bar);
                    have m >= [key => let Goo::Bar];
                }
            }

            transition!{
                tr8(key: int) {
                    have opt >= Some(let Goo::Qux(i1));
                    have m >= [key => let Goo::Qux(j1)];
                    require(i1 == j1);
                }
            }

            transition!{
                tr9(key: int) {
                    have opt >= Some(let Goo::Tal(i1, i2));
                    have m >= [key => let Goo::Tal(j1, j2)];
                    require(i1 == j1);
                    require(i2 == j2);
                }
            }

            #[invariant]
            pub fn the_inv(&self) -> bool {
                equal(self.m, self.storage_m)
                && equal(self.opt, self.storage_opt)
            }

                #[inductive(tr1)]
                fn tr1_inductive(pre: Self, post: Self) { }

                #[inductive(tr2)]
                fn tr2_inductive(pre: Self, post: Self) { }

                #[inductive(tr3)]
                fn tr3_inductive(pre: Self, post: Self) { }

                #[inductive(tr4)]
                fn tr4_inductive(pre: Self, post: Self, key: int) { }

                #[inductive(tr5)]
                fn tr5_inductive(pre: Self, post: Self, key: int) { }

                #[inductive(tr6)]
                fn tr6_inductive(pre: Self, post: Self, key: int) { }

                #[inductive(tr7)]
                fn tr7_inductive(pre: Self, post: Self, key: int) { }

                #[inductive(tr8)]
                fn tr8_inductive(pre: Self, post: Self, key: int) { }

                #[inductive(tr9)]
                fn tr9_inductive(pre: Self, post: Self, key: int) { }
        }}

        #[spec]
        fn rel_tr1(pre: Y::State, post: Y::State) -> bool {
            match pre.opt {
                Option::Some(Goo::Bar) => {
                    match pre.storage_opt {
                        Option::Some(Goo::Bar) => {
                            equal(post.opt, Option::None)
                            && equal(post.storage_opt, Option::None)
                            && equal(post.m, pre.m)
                            && equal(post.storage_m, pre.storage_m)
                        }
                        _ => true,
                    }
                }
                _ => false,
            }
        }

        #[spec]
        fn rel_tr1_strong(pre: Y::State, post: Y::State) -> bool {
            match pre.opt {
                Option::Some(Goo::Bar) => {
                    match pre.storage_opt {
                        Option::Some(Goo::Bar) => {
                            equal(post.opt, Option::None)
                            && equal(post.storage_opt, Option::None)
                            && equal(post.m, pre.m)
                            && equal(post.storage_m, pre.storage_m)
                        }
                        _ => false,
                    }
                }
                _ => false,
            }
        }

        verus! {
        spec fn rel_tr2(pre: Y::State, post: Y::State) -> bool {
            match pre.opt {
                Option::Some(Goo::Qux(i1)) => {
                    match pre.storage_opt {
                        Option::Some(Goo::Qux(j1)) => {
                            (i1 == j1) ==> {
                            &&& post.opt === Option::None
                            &&& post.storage_opt === Option::None
                            &&& post.m === pre.m
                            &&& post.storage_m === pre.storage_m
                            }
                        }
                        _ => true,
                    }
                }
                _ => false,
            }
        }

        spec fn rel_tr2_strong(pre: Y::State, post: Y::State) -> bool {
            match pre.opt {
                Option::Some(Goo::Qux(i1)) => {
                    match pre.storage_opt {
                        Option::Some(Goo::Qux(j1)) => {
                            &&& i1 == j1
                            &&& post.opt === Option::None
                            &&& post.storage_opt === Option::None
                            &&& post.m === pre.m
                            &&& post.storage_m === pre.storage_m
                        }
                        _ => false,
                    }
                }
                _ => false,
            }
        }

        spec fn rel_tr3(pre: Y::State, post: Y::State) -> bool {
            match pre.opt {
                Option::Some(Goo::Tal(i1, i2)) => {
                    match pre.storage_opt {
                        Option::Some(Goo::Tal(j1, j2)) => {
                            (i1 == j1 && i2 == j2) ==> {
                            &&& post.opt === Option::None
                            &&& post.storage_opt === Option::None
                            &&& post.m === pre.m
                            &&& post.storage_m === pre.storage_m
                            }
                        }
                        _ => true,
                    }
                }
                _ => false,
            }
        }

        spec fn rel_tr3_strong(pre: Y::State, post: Y::State) -> bool {
            match pre.opt {
                Option::Some(Goo::Tal(i1, i2)) => {
                    match pre.storage_opt {
                        Option::Some(Goo::Tal(j1, j2)) => {
                            &&& i1 == j1 && i2 == j2
                            &&& post.opt === Option::None
                            &&& post.storage_opt === Option::None
                            &&& post.m === pre.m
                            &&& post.storage_m === pre.storage_m
                        }
                        _ => false,
                    }
                }
                _ => false,
            }
        }

        spec fn rel_tr4(pre: Y::State, post: Y::State, key: int) -> bool {
            pre.m.dom().contains(key)
            && match pre.m.index(key) {
                Goo::Bar => {
                    pre.storage_m.dom().contains(key)
                    ==> match pre.storage_m.index(key) {
                        Goo::Bar => {
                            &&& post.opt === pre.opt
                            &&& post.storage_opt === pre.storage_opt
                            &&& post.m === pre.m.remove(key)
                            &&& post.storage_m === pre.storage_m.remove(key)
                        }
                        _ => true,
                    }
                }
                _ => false,
            }
        }

        spec fn rel_tr4_strong(pre: Y::State, post: Y::State, key: int) -> bool {
            pre.m.dom().contains(key)
            && match pre.m.index(key) {
                Goo::Bar => {
                    pre.storage_m.dom().contains(key)
                    && match pre.storage_m.index(key) {
                        Goo::Bar => {
                            &&& post.opt === pre.opt
                            &&& post.storage_opt === pre.storage_opt
                            &&& post.m === pre.m.remove(key)
                            &&& post.storage_m === pre.storage_m.remove(key)
                        }
                        _ => false,
                    }
                }
                _ => false,
            }
        }

        spec fn rel_tr5(pre: Y::State, post: Y::State, key: int) -> bool {
            pre.m.dom().contains(key)
            && match pre.m.index(key) {
                Goo::Qux(i1) => {
                    pre.storage_m.dom().contains(key)
                    ==> match pre.storage_m.index(key) {
                        Goo::Qux(j1) => {
                            (i1 == j1) ==> {
                            &&& post.opt === pre.opt
                            &&& post.storage_opt === pre.storage_opt
                            &&& post.m === pre.m.remove(key)
                            &&& post.storage_m === pre.storage_m.remove(key)
                            }
                        }
                        _ => true,
                    }
                }
                _ => false,
            }
        }

        spec fn rel_tr5_strong(pre: Y::State, post: Y::State, key: int) -> bool {
            pre.m.dom().contains(key)
            && match pre.m.index(key) {
                Goo::Qux(i1) => {
                    pre.storage_m.dom().contains(key)
                    && match pre.storage_m.index(key) {
                        Goo::Qux(j1) => {
                            &&& i1 == j1
                            &&& post.opt === pre.opt
                            &&& post.storage_opt === pre.storage_opt
                            &&& post.m === pre.m.remove(key)
                            &&& post.storage_m === pre.storage_m.remove(key)
                        }
                        _ => false,
                    }
                }
                _ => false,
            }
        }

        spec fn rel_tr6(pre: Y::State, post: Y::State, key: int) -> bool {
            pre.m.dom().contains(key)
            && match pre.m.index(key) {
                Goo::Tal(i1, i2) => {
                    pre.storage_m.dom().contains(key)
                    ==> match pre.storage_m.index(key) {
                        Goo::Tal(j1, j2) => {
                            (i1 == j1 && i2 == j2) ==> {
                            &&& post.opt === pre.opt
                            &&& post.storage_opt === pre.storage_opt
                            &&& post.m === pre.m.remove(key)
                            &&& post.storage_m === pre.storage_m.remove(key)
                            }
                        }
                        _ => true,
                    }
                }
                _ => false,
            }
        }
        } // verus!

        #[spec]
        fn rel_tr6_strong(pre: Y::State, post: Y::State, key: int) -> bool {
            pre.m.dom().contains(key)
            && match pre.m.index(key) {
                Goo::Tal(i1, i2) => {
                    pre.storage_m.dom().contains(key)
                    && match pre.storage_m.index(key) {
                        Goo::Tal(j1, j2) => {
                            i1 == j1 && i2 == j2
                            && equal(post.opt, pre.opt)
                            && equal(post.storage_opt, pre.storage_opt)
                            && equal(post.m, pre.m.remove(key))
                            && equal(post.storage_m, pre.storage_m.remove(key))
                        }
                        _ => false,
                    }
                }
                _ => false,
            }
        }

        #[spec]
        fn rel_tr7(pre: Y::State, post: Y::State, key: int) -> bool {
            match pre.opt {
                Option::Some(Goo::Bar) => {
                    pre.m.dom().contains(key)
                    && match pre.m.index(key) {
                        Goo::Bar => equal(post, pre),
                        _ => false,
                    }
                }
                _ => false,
            }
        }

        #[spec]
        fn rel_tr7_strong(pre: Y::State, post: Y::State, key: int) -> bool {
            rel_tr7(pre, post, key)
        }

        #[spec]
        fn rel_tr8(pre: Y::State, post: Y::State, key: int) -> bool {
            match pre.opt {
                Option::Some(Goo::Qux(i1)) => {
                    pre.m.dom().contains(key)
                    && match pre.m.index(key) {
                        Goo::Qux(j1) => i1 == j1 && equal(post, pre),
                        _ => false,
                    }
                }
                _ => false,
            }
        }

        #[spec]
        fn rel_tr8_strong(pre: Y::State, post: Y::State, key: int) -> bool {
            rel_tr8(pre, post, key)
        }

        #[spec]
        fn rel_tr9(pre: Y::State, post: Y::State, key: int) -> bool {
            match pre.opt {
                Option::Some(Goo::Tal(i1, i2)) => {
                    pre.m.dom().contains(key)
                    && match pre.m.index(key) {
                        Goo::Tal(j1, j2) => i1 == j1 && i2 == j2 && equal(post, pre),
                        _ => false,
                    }
                }
                _ => false,
            }
        }

        #[spec]
        fn rel_tr9_strong(pre: Y::State, post: Y::State, key: int) -> bool {
            rel_tr9(pre, post, key)
        }



        #[proof]
        fn correct_tr(pre: Y::State, post: Y::State, key: int) {
          ensures([
              rel_tr1(pre, post) == Y::State::tr1(pre, post),
              rel_tr1_strong(pre, post) == Y::State::tr1_strong(pre, post),
              rel_tr2(pre, post) == Y::State::tr2(pre, post),
              rel_tr2_strong(pre, post) == Y::State::tr2_strong(pre, post),
              rel_tr3(pre, post) == Y::State::tr3(pre, post),
              rel_tr3_strong(pre, post) == Y::State::tr3_strong(pre, post),
              rel_tr4(pre, post, key) == Y::State::tr4(pre, post, key),
              rel_tr4_strong(pre, post, key) == Y::State::tr4_strong(pre, post, key),
              rel_tr5(pre, post, key) == Y::State::tr5(pre, post, key),
              rel_tr5_strong(pre, post, key) == Y::State::tr5_strong(pre, post, key),
              rel_tr6(pre, post, key) == Y::State::tr6(pre, post, key),
              rel_tr6_strong(pre, post, key) == Y::State::tr6_strong(pre, post, key),
              rel_tr7(pre, post, key) == Y::State::tr7(pre, post, key),
              rel_tr7_strong(pre, post, key) == Y::State::tr7_strong(pre, post, key),
              rel_tr8(pre, post, key) == Y::State::tr8(pre, post, key),
              rel_tr8_strong(pre, post, key) == Y::State::tr8_strong(pre, post, key),
              rel_tr9(pre, post, key) == Y::State::tr9(pre, post, key),
              rel_tr9_strong(pre, post, key) == Y::State::tr9_strong(pre, post, key),
          ]);
        }

        fn test_inst1() {
            #[proof] let mut p_m = Map::tracked_empty();
            p_m.tracked_insert(spec_literal_int("1"), Goo::Bar);

            #[proof] let (inst, mut m_token, opt_token) = Y::Instance::initialize(
                map![spec_literal_int("1") => Goo::Bar],
                Option::Some(Goo::Bar),
                p_m,
                Option::Some(Goo::Bar),
            );

<<<<<<< HEAD
            assert(m_token.dom().contains(1));
            #[proof] let kv = m_token.proof_remove(1);
=======
            #[proof] let kv = m_token.tracked_remove(spec_literal_int("1"));
>>>>>>> ca88b781
            #[proof] let o = match opt_token {
                Option::None => proof_from_false(),
                Option::Some(t) => t,
            };

            inst.tr7(spec_literal_int("1"), &kv, &o);

            #[proof] let wi = inst.tr1(o);
            assert(equal(wi, Goo::Bar));

            #[proof] let wi2 = inst.tr4(spec_literal_int("1"), kv);
            assert(equal(wi2, Goo::Bar));
        }

        fn test_inst2() {
            #[proof] let mut p_m = Map::tracked_empty();
            p_m.tracked_insert(spec_literal_int("1"), Goo::Qux(8));

            #[proof] let (inst, mut m_token, opt_token) = Y::Instance::initialize(
                map![spec_literal_int("1") => Goo::Qux(8)],
                Option::Some(Goo::Qux(8)),
                p_m,
                Option::Some(Goo::Qux(8)),
            );

<<<<<<< HEAD
            assert(m_token.dom().contains(1));
            #[proof] let kv = m_token.proof_remove(1);
=======
            #[proof] let kv = m_token.tracked_remove(spec_literal_int("1"));
>>>>>>> ca88b781
            #[proof] let o = match opt_token {
                Option::None => proof_from_false(),
                Option::Some(t) => t,
            };

            inst.tr8(spec_literal_int("1"), &kv, &o);

            #[proof] let wi = inst.tr2(o);
            assert(equal(wi, Goo::Qux(8)));

            #[proof] let wi2 = inst.tr5(spec_literal_int("1"), kv);
            assert(equal(wi2, Goo::Qux(8)));
        }

        fn test_inst3() {
            #[proof] let mut p_m = Map::tracked_empty();
            p_m.tracked_insert(spec_literal_int("1"), Goo::Tal(8, 9));

            #[proof] let (inst, mut m_token, opt_token) = Y::Instance::initialize(
                map![spec_literal_int("1") => Goo::Tal(8, 9)],
                Option::Some(Goo::Tal(8, 9)),
                p_m,
                Option::Some(Goo::Tal(8, 9)),
            );

<<<<<<< HEAD
            assert(m_token.dom().contains(1));
            #[proof] let kv = m_token.proof_remove(1);
=======
            #[proof] let kv = m_token.tracked_remove(spec_literal_int("1"));
>>>>>>> ca88b781
            #[proof] let o = match opt_token {
                Option::None => proof_from_false(),
                Option::Some(t) => t,
            };

            inst.tr9(spec_literal_int("1"), &kv, &o);

            #[proof] let wi = inst.tr3(o);
            assert(equal(wi, Goo::Tal(8, 9)));

            #[proof] let wi2 = inst.tr6(spec_literal_int("1"), kv);
            assert(equal(wi2, Goo::Tal(8, 9)));
        }

        fn test_precondition_remove1(inst: Y::Instance, t: Y::opt)
        {
          requires(equal(t.instance, inst));
          #[proof] let k = inst.tr1(t); // FAILS
        }

        fn test_precondition_remove2(inst: Y::Instance, t: Y::opt)
        {
          requires(equal(t.instance, inst));
          #[proof] let k = inst.tr2(t); // FAILS
        }

        fn test_precondition_remove3(inst: Y::Instance, t: Y::opt)
        {
          requires(equal(t.instance, inst));
          #[proof] let k = inst.tr3(t); // FAILS
        }

        fn test_precondition_map_remove1(inst: Y::Instance, t: Y::m)
        {
          requires(equal(t.instance, inst) && t.key == spec_literal_int("1"));
          #[proof] let k = inst.tr4(spec_literal_int("1"), t); // FAILS
        }

        fn test_precondition_map_remove2(inst: Y::Instance, t: Y::m)
        {
          requires(equal(t.instance, inst) && t.key == spec_literal_int("1"));
          #[proof] let k = inst.tr5(spec_literal_int("1"), t); // FAILS
        }

        fn test_precondition_map_remove3(inst: Y::Instance, t: Y::m)
        {
          requires(equal(t.instance, inst) && t.key == spec_literal_int("1"));
          #[proof] let k = inst.tr6(spec_literal_int("1"), t); // FAILS
        }

        fn test_precondition_have1(inst: Y::Instance, t: Y::opt, u: Y::m)
        {
          requires(equal(t.instance, inst) && equal(u.instance, inst) && u.key == spec_literal_int("1")
              && equal(t.value, Goo::Bar)
          );
          #[proof] let k = inst.tr7(spec_literal_int("1"), &u, &t); // FAILS
        }

        fn test_precondition_have2(inst: Y::Instance, t: Y::opt, u: Y::m)
        {
          requires(equal(t.instance, inst) && equal(u.instance, inst) && u.key == spec_literal_int("1")
              && equal(u.value, Goo::Bar)
          );
          #[proof] let k = inst.tr7(spec_literal_int("1"), &u, &t); // FAILS
        }

        fn test_precondition_have3(inst: Y::Instance, t: Y::opt, u: Y::m)
        {
          requires(equal(t.instance, inst) && equal(u.instance, inst) && u.key == spec_literal_int("1")
              && equal(u.value, t.value));
          #[proof] let k = inst.tr8(spec_literal_int("1"), &u, &t); // FAILS
        }

        fn test_precondition_have4(inst: Y::Instance, t: Y::opt, u: Y::m)
        {
          requires(equal(t.instance, inst) && equal(u.instance, inst) && u.key == spec_literal_int("1")
              && equal(u.value, t.value));
          #[proof] let k = inst.tr9(spec_literal_int("1"), &u, &t); // FAILS
        }
    } => Err(e) => assert_fails(e, 10)
}

test_verify_one_file! {
    #[test] labels_wrong_type_name IMPORTS.to_string() + code_str! {
        state_machine!{ Y {
            fields {
                pub x: int,
            }

            pub struct AsdfWeirdName { }
        }}
    } => Err(e) => assert_error_msg(e, "only supports the declaration of a `Label` and `InitLabel` types")
}

test_verify_one_file! {
    #[test] labels_init_missing IMPORTS.to_string() + code_str! {
        state_machine!{ Y {
            fields {
                pub x: int,
            }

            pub struct Label { }
            pub struct InitLabel { }

            init!{
                tr() {
                }
            }
        }}
    } => Err(e) => assert_error_msg(e, "the first param to an 'init'")
}

test_verify_one_file! {
    #[test] labels_init_missing2 IMPORTS.to_string() + code_str! {
        state_machine!{ Y {
            fields {
                pub x: int,
            }

            pub struct Label { }
            pub struct InitLabel { }

            init!{
                tr(x: int) {
                }
            }
        }}
    } => Err(e) => assert_error_msg(e, "the first param to an 'init'")
}

test_verify_one_file! {
    #[test] labels_tr_missing IMPORTS.to_string() + code_str! {
        state_machine!{ Y {
            fields {
                pub x: int,
            }

            pub struct Label { }
            pub struct InitLabel { }

            transition!{
                tr(x: int) {
                }
            }
        }}
    } => Err(e) => assert_error_msg(e, "the first param to a 'transition'")
}

test_verify_one_file! {
    #[test] labels_readonly_missing IMPORTS.to_string() + code_str! {
        state_machine!{ Y {
            fields {
                pub x: int,
            }

            pub struct Label { }
            pub struct InitLabel { }

            readonly!{
                tr(x: int) {
                }
            }
        }}
    } => Err(e) => assert_error_msg(e, "the first param to a 'readonly'")
}<|MERGE_RESOLUTION|>--- conflicted
+++ resolved
@@ -2316,13 +2316,7 @@
                     guard t >= (Map::<int,int>::empty().insert(spec_literal_int("5"), spec_literal_int("7"))) by { }; // FAILS
 
                     birds_eye let t = pre.t;
-<<<<<<< HEAD
-                    assert(t.dom().contains(5) && t.index(5) == 7) by {
-                        assert(Map::<int,int>::empty().insert(5, 7).dom().contains(5));
-                    };
-=======
                     assert(t.dom().contains(spec_literal_int("5")) && t.index(spec_literal_int("5")) == spec_literal_int("7"));
->>>>>>> ca88b781
                 }
             }
         }}
@@ -4422,13 +4416,8 @@
                 Option::Some(opt_token) => {
                     inst.tr1(opt_token);
 
-<<<<<<< HEAD
                     assert(map_tokens.dom().contains(1));
-
-                    #[proof] let map_token = map_tokens.proof_remove(1);
-=======
                     #[proof] let map_token = map_tokens.tracked_remove(spec_literal_int("1"));
->>>>>>> ca88b781
 
                     #[proof] let the_guard = inst.tr4(spec_literal_int("1"), &map_token);
                     assert(*the_guard == 6);
@@ -5155,14 +5144,9 @@
 
         fn test_inst() {
             #[proof] let (inst, mut init_m) = Y::Instance::initialize();
-<<<<<<< HEAD
             assert(init_m.dom().contains(1));
-            #[proof] let m_1 = init_m.proof_remove(1);
-            assert(m_1.value == 2);
-=======
             #[proof] let m_1 = init_m.tracked_remove(spec_literal_int("1"));
             assert(m_1.value == spec_literal_int("2"));
->>>>>>> ca88b781
 
             #[proof] let cloned = m_1.clone();
             assert(equal(cloned.instance, inst));
@@ -5719,12 +5703,8 @@
                 Option::Some(Goo::Bar),
             );
 
-<<<<<<< HEAD
             assert(m_token.dom().contains(1));
-            #[proof] let kv = m_token.proof_remove(1);
-=======
             #[proof] let kv = m_token.tracked_remove(spec_literal_int("1"));
->>>>>>> ca88b781
             #[proof] let o = match opt_token {
                 Option::None => proof_from_false(),
                 Option::Some(t) => t,
@@ -5750,12 +5730,8 @@
                 Option::Some(Goo::Qux(8)),
             );
 
-<<<<<<< HEAD
             assert(m_token.dom().contains(1));
-            #[proof] let kv = m_token.proof_remove(1);
-=======
             #[proof] let kv = m_token.tracked_remove(spec_literal_int("1"));
->>>>>>> ca88b781
             #[proof] let o = match opt_token {
                 Option::None => proof_from_false(),
                 Option::Some(t) => t,
@@ -5781,12 +5757,8 @@
                 Option::Some(Goo::Tal(8, 9)),
             );
 
-<<<<<<< HEAD
             assert(m_token.dom().contains(1));
-            #[proof] let kv = m_token.proof_remove(1);
-=======
             #[proof] let kv = m_token.tracked_remove(spec_literal_int("1"));
->>>>>>> ca88b781
             #[proof] let o = match opt_token {
                 Option::None => proof_from_false(),
                 Option::Some(t) => t,
