#![allow(unused_mut)] // TODO remove this once Verus allows removing 'mut'

#[allow(unused_imports)]
use builtin::*;
mod pervasive;
use pervasive::*;
use crate::pervasive::{invariants::*};
use crate::pervasive::{atomic::*};
use crate::pervasive::{modes::*};
<<<<<<< HEAD
use state_machines_macros::concurrent_state_machine;

concurrent_state_machine!(
    X {
        fields {
            #[sharding(variable)]
            pub counter: int,

            #[sharding(variable)]
            pub inc_a: bool,

            #[sharding(variable)]
            pub inc_b: bool,
        }

        #[invariant]
        pub fn main_inv(&self) -> bool {
            self.counter == (if self.inc_a { 1 } else { 0 }) + (if self.inc_b { 1 } else { 0 })
        }

        #[init]
        fn initialize(&self) {
            update(counter, 0);
            update(inc_a, false);
            update(inc_b, false);
        }

        #[transition]
        fn tr_inc_a(&self) {
            require(!self.inc_a);
            assert(self.counter <= 2);
            update(counter, self.counter + 1);
            update(inc_a, true);
        }

        #[transition]
        fn tr_inc_b(&self) {
            require(!self.inc_b);
            assert(self.counter <= 2);
            update(counter, self.counter + 1);
            update(inc_b, true);
        }

        #[readonly]
        fn finalize(&self) {
            require(self.inc_a);
            require(self.inc_b);
            assert(self.counter == 2);
        }

        #[inductive(tr_inc_a)]
        fn tr_inc_a_preserves(self: X, post: X) {
        }

        #[inductive(tr_inc_b)]
        fn tr_inc_b_preserves(self: X, post: X) {
        }

        #[inductive(initialize)]
        fn initialize_inv(post: X) {
        }
    }
);
=======

// LTS tokens (currently trusted)
// TODO, once we have state machine infrastructure, we can auto-generate these

#[proof]
#[verifier(unforgeable)]
pub struct Counter {
  #[spec] counter: int,
}

#[proof]
#[verifier(unforgeable)]
pub struct IncA {
  #[spec] done: bool,
}

#[proof]
#[verifier(unforgeable)]
pub struct IncB {
  #[spec] done: bool,
}

#[proof]
pub struct Init {
  #[proof] pub counter: Counter,
  #[proof] pub incA: IncA,
  #[proof] pub incB: IncB,
}

impl Init {
  #[spec]
  pub fn valid(self) -> bool {
      equal(self.counter.counter, 0)
      && !self.incA.done
      && !self.incB.done
  }
}

#[proof]
#[verifier(external_body)]
#[verifier(returns(proof))]
pub fn init_protocol() -> Init {
  ensures(|init: Init| init.valid());

  unimplemented!();
}

#[proof]
#[verifier(external_body)]
#[verifier(returns(proof))]
pub fn do_inc_a(#[proof] counter: &mut Counter, #[proof] inc_a: &mut IncA) {
  requires([
    !old(inc_a).done,
  ]);
  ensures([
    inc_a.done,
    equal(counter.counter, old(counter).counter + 1),
    counter.counter <= 2,
  ]);

  unimplemented!();
}

#[proof]
#[verifier(external_body)]
#[verifier(returns(proof))]
pub fn do_inc_b(#[proof] counter: &mut Counter, #[proof] inc_b: &mut IncB) {
  requires([
    !old(inc_b).done,
  ]);
  ensures([
    inc_b.done,
    equal(counter.counter, old(counter).counter + 1),
    counter.counter <= 2,
  ]);

  unimplemented!();
}

#[proof]
#[verifier(external_body)]
#[verifier(returns(proof))]
pub fn finish(#[proof] counter: &Counter, #[proof] inc_a: &IncA, #[proof] inc_b: &IncB) {
  requires([
    inc_a.done,
    inc_b.done,
  ]);
  ensures([
    equal(counter.counter, 2)
  ]);

  unimplemented!();
}

// Untrusted stuff starts here
>>>>>>> d9bcf4f1

#[proof]
pub struct G {
  #[proof] pub counter: X_counter,
  #[proof] pub perm: PermissionU32,
}

impl G {
  #[spec]
<<<<<<< HEAD
  #[verifier(pub_abstract)]
  pub fn wf(self, inst: X_Instance, patomic: PAtomicU32) -> bool {
=======
  pub fn wf(self, patomic: PAtomicU32) -> bool {
>>>>>>> d9bcf4f1
    equal(self.perm.patomic, patomic.view()) && equal(self.perm.value as int, self.counter.counter)
    && equal(self.counter.instance, inst)
  }
}

fn main() {
  // Initialize protocol 

  #[proof] let (inst,
      mut counter_token,
      mut inc_a_token,
      mut inc_b_token) = X_initialize();

  // Initialize the counter

  let (at, proof(perm_token)) = PAtomicU32::new(0);

  #[proof] let at_inv: Invariant<G> = Invariant::new(
      G { counter: counter_token, perm: perm_token },
      |g: G| g.wf(inst, at),
      0);

  // TODO actually run these on separate threads

  // Thread 1 (gets access to inc_a_token)

  open_invariant!(&at_inv => g => {
    #[proof] let G { counter: mut c, perm: mut p } = g;

    X_tr_inc_a(inst.clone(), &mut c, &mut inc_a_token); // atomic increment
    at.fetch_add(&mut p, 1);

    g = G { counter: c, perm: p };
  });

  // Thread 2 (gets access to inc_b_token)

  open_invariant!(&at_inv => g => {
    #[proof] let G { counter: mut c2, perm: mut p2 } = g;

    X_tr_inc_b(inst.clone(), &mut c2, &mut inc_b_token); // atomic increment
    at.fetch_add(&mut p2, 1);

    g = G { counter: c2, perm: p2 };
  });

  // Join threads, load the atomic again

  // Since we recovered exclusive control of the invariant, we could destruct it
  // if we want to. Or we can just open the invariant block like normal.

  let mut x;
  open_invariant!(&at_inv => g => {
    #[proof] let G { counter: mut c3, perm: mut p3 } = g;

    x = at.load(&p3);
    X_finalize(inst.clone(), &c3, &inc_a_token, &inc_b_token);

    g = G { counter: c3, perm: p3 };
  });

  assert(equal(x, 2));
}<|MERGE_RESOLUTION|>--- conflicted
+++ resolved
@@ -7,7 +7,6 @@
 use crate::pervasive::{invariants::*};
 use crate::pervasive::{atomic::*};
 use crate::pervasive::{modes::*};
-<<<<<<< HEAD
 use state_machines_macros::concurrent_state_machine;
 
 concurrent_state_machine!(
@@ -71,103 +70,6 @@
         }
     }
 );
-=======
-
-// LTS tokens (currently trusted)
-// TODO, once we have state machine infrastructure, we can auto-generate these
-
-#[proof]
-#[verifier(unforgeable)]
-pub struct Counter {
-  #[spec] counter: int,
-}
-
-#[proof]
-#[verifier(unforgeable)]
-pub struct IncA {
-  #[spec] done: bool,
-}
-
-#[proof]
-#[verifier(unforgeable)]
-pub struct IncB {
-  #[spec] done: bool,
-}
-
-#[proof]
-pub struct Init {
-  #[proof] pub counter: Counter,
-  #[proof] pub incA: IncA,
-  #[proof] pub incB: IncB,
-}
-
-impl Init {
-  #[spec]
-  pub fn valid(self) -> bool {
-      equal(self.counter.counter, 0)
-      && !self.incA.done
-      && !self.incB.done
-  }
-}
-
-#[proof]
-#[verifier(external_body)]
-#[verifier(returns(proof))]
-pub fn init_protocol() -> Init {
-  ensures(|init: Init| init.valid());
-
-  unimplemented!();
-}
-
-#[proof]
-#[verifier(external_body)]
-#[verifier(returns(proof))]
-pub fn do_inc_a(#[proof] counter: &mut Counter, #[proof] inc_a: &mut IncA) {
-  requires([
-    !old(inc_a).done,
-  ]);
-  ensures([
-    inc_a.done,
-    equal(counter.counter, old(counter).counter + 1),
-    counter.counter <= 2,
-  ]);
-
-  unimplemented!();
-}
-
-#[proof]
-#[verifier(external_body)]
-#[verifier(returns(proof))]
-pub fn do_inc_b(#[proof] counter: &mut Counter, #[proof] inc_b: &mut IncB) {
-  requires([
-    !old(inc_b).done,
-  ]);
-  ensures([
-    inc_b.done,
-    equal(counter.counter, old(counter).counter + 1),
-    counter.counter <= 2,
-  ]);
-
-  unimplemented!();
-}
-
-#[proof]
-#[verifier(external_body)]
-#[verifier(returns(proof))]
-pub fn finish(#[proof] counter: &Counter, #[proof] inc_a: &IncA, #[proof] inc_b: &IncB) {
-  requires([
-    inc_a.done,
-    inc_b.done,
-  ]);
-  ensures([
-    equal(counter.counter, 2)
-  ]);
-
-  unimplemented!();
-}
-
-// Untrusted stuff starts here
->>>>>>> d9bcf4f1
 
 #[proof]
 pub struct G {
@@ -177,12 +79,7 @@
 
 impl G {
   #[spec]
-<<<<<<< HEAD
-  #[verifier(pub_abstract)]
   pub fn wf(self, inst: X_Instance, patomic: PAtomicU32) -> bool {
-=======
-  pub fn wf(self, patomic: PAtomicU32) -> bool {
->>>>>>> d9bcf4f1
     equal(self.perm.patomic, patomic.view()) && equal(self.perm.value as int, self.counter.counter)
     && equal(self.counter.instance, inst)
   }
