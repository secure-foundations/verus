--- conflicted
+++ resolved
@@ -16,7 +16,6 @@
 }
 pub use Spec::spec;
 
-<<<<<<< HEAD
 impl<V> Spec<V> {
     #[spec]
     pub fn value(self) -> V {
@@ -24,12 +23,12 @@
             spec(v) => v
         }
     }
-=======
+}
+
 #[allow(dead_code)]
 #[inline(always)]
 pub fn exec_proof_from_false<A>() -> Proof<A> {
     requires(false);
 
     proof(proof_from_false())
->>>>>>> d9bcf4f1
 }